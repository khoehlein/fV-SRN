"""
Comparison of four images:
 a) Reference
 b) Low-res grid
 c) Only Network (Lu et al)
 d) Hybrid latent grid (ours)
All with the same compression rate.
Per Case, evaluate rendering time, SSIM, LPIPS
"""

import sys
import os
sys.path.insert(0, os.getcwd())

import numpy as np
import sys
import os
import shutil
import subprocess
import itertools
import imageio
import json
import torch
import io
import tqdm
from collections import OrderedDict
from typing import Callable, NamedTuple, Tuple, List, Optional
import matplotlib as mpl
import matplotlib.pyplot as plt
import matplotlib.ticker
import matplotlib.cm
import matplotlib.colors
from PIL import Image, ImageDraw, ImageFont
from collections import defaultdict
import enum

BASE_PATH = 'volnet/results/eval_CompressionTeaser'
IMAGE_FOLDER = os.path.join(BASE_PATH, "images_latex")
LATEX_IMAGE_PREFIX = ""
LATEX_IMAGE_SIZE = "height=3cm"

<<<<<<< HEAD
if os.name != 'nt':
    CONFIG_SUFFIX = "-server"
    VOLUME_PREFIX_SCALARFLOW = "/home/weiss/isosurface-super-resolution-data/volumes"
    VOLUME_PREFIX = "/home/weiss/isosurface-super-resolution-data/volumes/Scalar"
else:
    CONFIG_SUFFIX = ""
    VOLUME_PREFIX_SCALARFLOW = "E:/Datasets/Volumes/ScalarFlow"
    VOLUME_PREFIX = "E:/Datasets/Volumes/Scalar"


=======
>>>>>>> 805565fc
class Config(NamedTuple):
    name: str
    settings: str
    base_resolution: int
    human_name: str
    overwrite_layers: Optional[int] = None
    overwrite_samples: Optional[str] = None
    num_refinement: int = 0
    overwrite_epochs: Optional[int] = None
    overwrite_checkpoints: Optional[int] = None
    overwrite_rebuild: Optional[int] = None


configX = [
    Config(
        name = "rm60",
        settings = "config-files/RichtmyerMeshkov-t60-v1-dvr.json",
        base_resolution = 256,
        human_name="Richtmyer-Meshkov, T=60",
    ),
    Config(
        name = "skull",
        settings = "config-files/skull-v6-dvr.json", #"neuraltextures/config-files/skull-v5-dvr.json",
        base_resolution= 256,
        human_name="Skull",
    ),
    Config(
        name="ejecta1024",
        settings="config-files/ejecta1024-v6-dvr.json",
        base_resolution=1024,
        human_name="Ejecta $1024^3",
        overwrite_samples="1024**3",
        overwrite_epochs=40,  # otherwise, it takes too long
        overwrite_checkpoints=5,
        overwrite_rebuild=21
    ),
    Config(
        name = "jet",
        settings = "config-files/LuBerger-Jet-v2-mc.json",
        base_resolution= 512,
        human_name="Jet",
        overwrite_samples= "512**3",
        num_refinement=31, #-> 32*8 = 256 samples per pixel
        overwrite_epochs=100, # otherwise, it takes too long
    )
    ]

RESULT_ONLYGRID = "OnlyGrid"
RESULT_ONLYNETWORK = "OnlyNetwork"
RESULT_HYBRID = "Hybrid"
RESULT_REFERENCE = "reference"

BEST_GRID_RESOLUTION = 32
BEST_GRID_CHANNELS = 16
BEST_NETWORK_LAYERS = 4
BEST_NETWORK_CHANNELS = 32
BEST_ACTIVATION = "SnakeAlt:1"
BEST_FOURIER_STD = -1 # NERF
BEST_FOURIER_COUNT = 14 # to fit within 32 channels

NUM_SAMPLES = "256**3"
NUM_EPOCHS = 200
STEPSIZE_PER_VOXEL = 1


def getOnlyGridResolution(latent_grid_resolution, latent_grid_channels):
    """
    Returns the resolution of the "only-grid" option for the specific latent grid config
    :param latent_grid_resolution:
    :param latent_grid_channels:
    :return:
    """
    return int(np.ceil(np.cbrt(latent_grid_resolution**3 * latent_grid_channels)))


def getNetworkParameters(channels:int, layers:int):
    """
    Returns the command line arguments for that specific network
    :param channels:
    :param layers:
    :return:
    """

    # -1 because last layer is implicit
    # The parameter lists the feature size of the hidden features
    return ["--layers", ':'.join([str(channels)] * (layers - 1))]


def getNetworkParameterCount(channels_latent, num_fourier, channels_hidden, num_hidden, channels_last):
    """
    Computes the parameter count of the network with the given channels and layers.
    See also \ref getNetworkParameters(channels_hidden, num_hidden)

    :param channels_latent:
    :param num_fourier:
    :param channels_hidden:
    :param num_hidden:
    :param channels_last:
    :return:
    """
    count = 0
    count += 3 * num_fourier # fourier matrix
    channels_first = channels_latent + 4 + 2*num_fourier
    count += channels_first * channels_hidden + channels_hidden # first layer
    # -1 because the first and last layer are already added above and below
    count += (num_hidden-2) * (channels_hidden * (channels_hidden+1))
    count += channels_hidden * channels_last + channels_last # last layer
    return count


def findNetworkDimension(target_num_parameters, channels_last):
    """
    Finds the number of channels+layers for the ResidualSine-architecture
    by Lu et al 2021 "Compressive Neural Representations of Volumetric Scalar Fields"
    """
    # Based on the correspondence with Matthew Berger, always 8 residual blocks were used
    NUM_RESIDUAL_BLOCKS = 8
    def getLayerStr(num_channels:int):
        """Returns the layer specification string for the InnerNetwork parametrization"""
        #+1 because the first layer is a Sine from the input dimension
        return ":".join(["%d"%num_channels]*(NUM_RESIDUAL_BLOCKS+1))

    # Lu et al don't use fourier features or other parametrization
    # Hence, all parameters are in the InnerNetwork
    # For simplicity, binary search until the channel count is matched
    from volnet.network import InnerNetwork

    def getNumParameters(num_channels:int):
        layers = getLayerStr(num_channels)
        net = InnerNetwork(input_channels=3, output_channels=channels_last,
                           layers=layers, activation="ResidualSine",
                           latent_size=0, split_density_and_auxiliary=False)
        params = 0
        for p in net.parameters(recurse=True):
            params += p.numel()
        return params

    # Phase one: double until we exceed the target
    high_channels = 8
    high_params = getNumParameters(high_channels)
    assert high_params<target_num_parameters, "Already a tiny network is too big"
    low_params = None
    low_channels = None
    while high_params<target_num_parameters:
        low_channels = high_channels
        low_params = high_params
        high_channels = low_channels*2
        high_params = getNumParameters(high_channels)

    # Phase two: binary search
    while high_channels-low_channels>1:
        mid_channels = np.clip((low_channels+high_channels)//2, low_channels+1, high_channels-1)
        mid_params = getNumParameters(mid_channels)
        if mid_params<target_num_parameters:
            low_channels = mid_channels
            low_params = mid_params
        else:
            high_channels = mid_channels
            high_params = mid_params

    # now pick the closest match
    if (target_num_parameters-low_params) < (high_params-target_num_parameters):
        best_channels = low_channels
        best_params = low_params
    else:
        best_channels = high_channels
        best_params = high_params

    return getLayerStr(best_channels), best_params


def get_hdf5_file(config: Config, case:str):
    assert case in [RESULT_HYBRID, RESULT_ONLYGRID, RESULT_REFERENCE, RESULT_ONLYNETWORK]
    return os.path.join(BASE_PATH, "hdf5", config.name + "-" + case + ".hdf5")


def main():
    cfgs = []
    for config in configX:
        print("\n==========================================")
        print(config.name)
        print("==========================================")

        best_network_layers = config.overwrite_layers or BEST_NETWORK_LAYERS
        training_samples = config.overwrite_samples or NUM_SAMPLES

        reference_memory = config.base_resolution**3
        only_grid_resolution = getOnlyGridResolution(BEST_GRID_RESOLUTION, BEST_GRID_CHANNELS)
        hybrid_parameters = getNetworkParameterCount(
            BEST_GRID_CHANNELS, BEST_FOURIER_COUNT, BEST_NETWORK_CHANNELS, best_network_layers, 1)
        target_memory = BEST_GRID_RESOLUTION**3 * BEST_GRID_CHANNELS + 2 * hybrid_parameters # 1byte for voxel, 2byte for weights
        onlynet_layer_str, onlynet_num_parameters = findNetworkDimension(target_memory//2, 1)
        print("Reference memory:",reference_memory)
        print("only-grid resolution:", only_grid_resolution)
        print("hybrid parameters:", hybrid_parameters,"--> memory:", target_memory, "(%.3f%% of reference)"%(target_memory/reference_memory*100))
        print("only-network layers:", onlynet_layer_str, ", parameters:", onlynet_num_parameters,
              "-> memory:", 2*onlynet_num_parameters, "(%.3f%% of reference)"%((2*onlynet_num_parameters)/reference_memory*100))
        compression = target_memory/reference_memory

        train(config, onlynet_layer_str, best_network_layers, training_samples)

        stepsize = 1.0 / (STEPSIZE_PER_VOXEL * config.base_resolution)
        statistics_file = eval(config, only_grid_resolution, stepsize, compression)

        copy_images(config)
        cfgs.append((config, statistics_file, compression))
    make_table_layout1(cfgs)
    make_table_layout2(cfgs)
    print_stats(cfgs)

def train(config: Config, onlynet_layer_str:str, best_network_layers, training_samples):

    epochs = config.overwrite_epochs or NUM_EPOCHS
    save_frequency = config.overwrite_checkpoints or 20
    rebuild = config.overwrite_rebuild or 51
    common_args = [
        sys.executable, "volnet/train_volnet.py",
        config.settings,
        "--train:mode", "world",
        "--train:samples", training_samples,
        "--train:sampler_importance", "0.01",
        '--rebuild_dataset', str(rebuild),
        "--val:copy_and_split",
        "--outputmode", "density:direct",
        "--lossmode", "density",
        "-l1", "1",
        "--lr_step", "100",
        "-i", str(epochs),
        "--logdir", BASE_PATH+'/log',
        "--modeldir", BASE_PATH+'/model',
        "--hdf5dir", BASE_PATH+'/hdf5',
        '--save_frequency', str(save_frequency)
    ]

    onlynet_args = [
        "--layers", onlynet_layer_str,
        "--train:batchsize", "64*64*32",
        "--activation", "ResidualSine", #Lu et al. uses Residual-Sine blocks and no fourier features
        "--fouriercount", "0",
        '-lr', '0.00005',
        "--name", config.name + "-" + RESULT_ONLYNETWORK
    ]

    hybrid_args = getNetworkParameters(BEST_NETWORK_CHANNELS, best_network_layers) + [
        "--train:batchsize", "64*64*128",
        "--activation", BEST_ACTIVATION,
        '--fouriercount', str(BEST_FOURIER_COUNT),
        '--fourierstd', str(BEST_FOURIER_STD),
        '--volumetric_features_channels', str(BEST_GRID_CHANNELS),
        '--volumetric_features_resolution', str(BEST_GRID_RESOLUTION),
        '-lr', '0.01',
        "--name", config.name + "-" + RESULT_HYBRID
    ]

    def run(args, filename):
        if os.path.exists(filename):
            print("Skipping", filename)
        else:
            print("\n=====================================\nRun", filename)
            subprocess.run(args, check=True)

    print("TRAINING")
    run(common_args + onlynet_args, get_hdf5_file(config, RESULT_ONLYNETWORK))
    run(common_args + hybrid_args, get_hdf5_file(config, RESULT_HYBRID))

def eval(config: Config, only_grid_resolution:int, stepsize:float, compression:float):
    print("Evaluate")
    statistics_file = os.path.join(BASE_PATH, 'stats-%s.json'%config.name)
    if os.path.exists(statistics_file):
        print("Statistics file already exists!")
        return statistics_file
    print(f"Stepsize: {stepsize} (1/{1/stepsize})")

    import common.utils as utils
    import pyrenderer
    from volnet.inference import LoadedModel
    from losses.lossbuilder import LossBuilder

    num_cameras = 1 # we only show one image
    width = 1024
    height = 1024
    timer = pyrenderer.GPUTimer()

    rendering_mode = LoadedModel.EvaluationMode.TENSORCORES_MIXED
    #rendering_mode = LoadedModel.EvaluationMode.PYTORCH16
    enable_preintegration = True
    rendering_mode_no_tc = LoadedModel.EvaluationMode.PYTORCH16

    output_stats = {
        "name": config.name,
        "settings": config.settings,
        "base_resolution": config.base_resolution,
        "compression": compression
    }
    device = torch.device('cuda')
    ssim_loss = LossBuilder(device).ssim_loss(4)
    lpips_loss = LossBuilder(device).lpips_loss(4, 0.0, 1.0)

    def compute_stats(ln, mode, reference_images, stepsize, filename_template=None,
                      do_ssim=False, do_lpips=False, render_ref=False, warmup=True):
        timingsX = []
        ssimX = []
        lpipsX = []
        stepsX = []
        for i in range(num_cameras):
            num_attempts = 2 if (i==0 and warmup) else 1 # warmup
            for j in range(num_attempts):
                timer2 = None if j<num_attempts-1 else timer
                if render_ref:
                    current_image = ln.render_reference(
                        cameras[i], width, height,
                        stepsize_world=stepsize, timer=timer2,
                        num_refine=config.num_refinement)
                else:
                    if not ln.is_tensorcores_available():
                        mode = rendering_mode_no_tc
                    current_image = ln.render_network(
                        cameras[i], width, height, mode,
                        stepsize, timer=timer2,
                        num_refine=config.num_refinement)
            timingsX.append(timer.elapsed_milliseconds()/1000.0)
            if filename_template is not None:
                imageio.imwrite(
                    filename_template % i,
                    LoadedModel.convert_image(current_image))
            if do_ssim:
                ssimX.append(ssim_loss(current_image, reference_images[i]).item())
            if do_lpips:
                lpipsX.append(lpips_loss(current_image, reference_images[i]).item())
            stepsX.append(ln.get_max_steps(cameras[i], width, height, stepsize))
        return \
            (np.mean(timingsX), np.std(timingsX)), \
            (np.mean(ssimX), np.std(ssimX)) if do_ssim else (np.NaN, np.NaN), \
            (np.mean(lpipsX), np.std(lpipsX)) if do_lpips else (np.NaN, np.NaN), \
            (np.mean(stepsX), np.std(stepsX))

    # load networks
    def load_and_save(case:str):
        filename = get_hdf5_file(config, case)
        filename = os.path.abspath(filename)
        if not os.path.exists(filename):
            print("File not found:", filename, file=sys.stderr)
            return None, None
        try:
            ln = LoadedModel(filename, force_config_file=config.settings)
            if enable_preintegration:
                ln.enable_preintegration(True, convert_to_texture=True)
            ln.save_compiled_network(filename.replace('.hdf5', '.volnet'))
            return ln
        except Exception as e:
            print("Unable to load '%s':" % filename, e)
            return None

    reference_images = None
    image_folder = os.path.join(BASE_PATH, "images_%s"%config.name)
    os.makedirs(image_folder, exist_ok=True)

    # collect models
    lns = {
        RESULT_ONLYNETWORK: load_and_save(RESULT_ONLYNETWORK),
        RESULT_HYBRID: load_and_save(RESULT_HYBRID)
    }
    base_ln = lns[RESULT_ONLYNETWORK]

    # render reference
    image_folder_reference = os.path.join(image_folder, RESULT_REFERENCE)
    os.makedirs(image_folder_reference, exist_ok=True)
    print("\n===================================== Render reference")
    cameras = base_ln.get_rotation_cameras(num_cameras)
    reference_images = [None] * num_cameras
    timingsX = []
    for i in range(num_cameras):
        if i==0:
            _ = base_ln.render_reference(cameras[i], width, height, stepsize_world=stepsize, timer=None) # warmup
        reference_images[i] = base_ln.render_reference(cameras[i], width, height, stepsize_world=stepsize, timer=timer, num_refine=config.num_refinement)
        timingsX.append(timer.elapsed_milliseconds()/1000.0)
        imageio.imwrite(
            os.path.join(image_folder_reference, 'reference%03d.png' % i),
            LoadedModel.convert_image(reference_images[i]))
    output_stats[RESULT_REFERENCE] = {'inference_time_seconds': (np.mean(timingsX), np.std(timingsX))}

    # render networks
    for key in [RESULT_HYBRID, RESULT_ONLYNETWORK]:
        ln = lns[key]
        if ln is None:
            print("Skip", key, ", network is None")
            continue
        print("\n===================================== Render", key)
        image_folder_screen = os.path.join(image_folder, "%s" % key)
        os.makedirs(image_folder_screen, exist_ok=True)
        warmup = False if (key==RESULT_ONLYNETWORK and config.num_refinement>0) else True
        time, ssim, lpips, steps = compute_stats(
            ln, rendering_mode, reference_images, stepsize,
            os.path.join(image_folder_screen, '%s%%03d.png'%key),
            True, True, warmup=warmup)
        output_stats[key] = {
            'inference_time_seconds': time,
            'ssim': ssim,
            'lpips': lpips,
            'training_time_seconds': ln.training_time_seconds(),
            'steps:': steps
        }

    # reference for just the grid
    print("Render", RESULT_ONLYGRID, "with a resolution of", only_grid_resolution)
    base_volume_interpolation = base_ln.get_image_evaluator().volume
    base_volume = base_volume_interpolation.volume()
    # Fix for new grid resolution behavior (better match for different grid resolutions)
    # Render reference again
    old_is_new_behavior = base_volume_interpolation.grid_resolution_new_behavior
    base_volume_interpolation.grid_resolution_new_behavior = True
    for i in range(num_cameras):
        reference_images[i] = base_ln.render_reference(cameras[i], width, height)
    # create a resampled grid for that
    new_volume = base_volume.create_scaled(only_grid_resolution, only_grid_resolution, only_grid_resolution)
    # render with that
    base_volume_interpolation.setSource(new_volume, 0)
    image_folder_screen = os.path.join(image_folder, "%s" % RESULT_ONLYGRID)
    os.makedirs(image_folder_screen, exist_ok=True)
    time, ssim, lpips, steps = compute_stats(
        base_ln, rendering_mode, reference_images, stepsize,
        os.path.join(image_folder_screen, '%s%%03d.png'%RESULT_ONLYGRID),
        True, True, render_ref=True)
    output_stats[RESULT_ONLYGRID] = {
        'inference_time_seconds': time,
        'ssim': ssim,
        'lpips': lpips,
        'steps': steps
    }
    base_volume_interpolation.grid_resolution_new_behavior = old_is_new_behavior

    # save statistics
    print("\n===================================== Done, save statistics")
    with open(statistics_file, "w") as f:
        json.dump(output_stats, f)
    return statistics_file


def _calcCropAndSave(files_in, files_out):
    PAD = 10
    images = []
    minX = 1000000
    minY = 1000000
    maxX = 0
    maxY = 0
    sizeX = 0
    sizeY = 0
    # compute
    for fi in files_in:
        img = imageio.imread(fi)
        images.append(img)
        sizeX, sizeY, _ = img.shape
        alpha = img[:, :, 3]
        mask = alpha > 0.01 * 1.0
        reduceX = np.sum(mask, axis=1)
        reduceY = np.sum(mask, axis=0)
        indicesX = np.where(reduceX>0.5)[0]
        indicesY = np.where(reduceY>0.5)[0]
        minX = min(minX, indicesX[0])
        maxX = max(maxX, indicesX[-1])
        minY = min(minY, indicesY[0])
        maxY = max(maxY, indicesY[-1])

    # pad and clamp
    minX = max(0, minX-PAD)
    minY = max(0, minY-PAD)
    maxX = min(sizeX, maxX+PAD+1)
    maxY = min(sizeY, maxY+PAD+1)
    print(f"Cropping: {minX}:{maxX}, {minY}:{maxY}")

    # crop and save
    for img, fo in zip(images, files_out):
        img = img[minX:maxX, minY:maxY, :]
        imageio.imwrite(fo, img)

    return minX, minY, maxX, maxY

def _useCropAndSave(files_in, files_out, crop):
    minX, minY, maxX, maxY = crop
    for fi, fo in zip(files_in, files_out):
        img = imageio.imread(fi)
        img = img[minX:maxX, minY:maxY, :]
        imageio.imwrite(fo, img)

def copy_images(config:Config):
    print("\n===================================== Make Plots")

    os.makedirs(IMAGE_FOLDER, exist_ok=True)

    # copy images
    crop = _calcCropAndSave(
        [os.path.join(BASE_PATH, "images_%s"%config.name, RESULT_REFERENCE, RESULT_REFERENCE+"000.png")],
        [os.path.join(IMAGE_FOLDER, "%s_%s.png" % (config.name, RESULT_REFERENCE))]
    )
    for key in [RESULT_HYBRID, RESULT_ONLYGRID, RESULT_ONLYNETWORK]:
        _useCropAndSave(
            [os.path.join(BASE_PATH, "images_%s" % config.name, key, key + "000.png")],
            [os.path.join(IMAGE_FOLDER, "%s_%s.png" % (config.name, key))],
            crop)

def make_table_layout1(cfg: List[Tuple[Config, str, float]]):

    with open(os.path.join(IMAGE_FOLDER, "CompressionTeaser-layout1.tex"), "w") as f:
        f.write("""
\\documentclass[10pt,a4paper]{standalone}
\\usepackage{graphicx}
\\usepackage{multirow}
\\begin{document}

\\newcommand{\\timesize}{0.2}%
\\setlength{\\tabcolsep}{2pt}%
\\renewcommand{\\arraystretch}{0.4}%
""")

        #load stats
        stats = dict()
        for config,statsfile,compression in cfg:
            with open(statsfile, "r") as f2:
                stats[config.name] = json.load(f2)
                stats[config.name]['COMPRESSION-RATIO'] = 1/compression

        num_configs = len(configX)
        f.write("\\begin{tabular}{%s}%%\n" % ("rl" * (2*num_configs)))

        def statsTableOld(label, stat1, stat2, stat3):
            s = f"""
\\begin{{tabular}}{{rl}}%
\multirow{{3}}{{*}}{{{label}~}}%
&{{\\small {stat1}}}\\\\&{{\\small {stat2}}}\\\\&{{\\small {stat3}}}%
\\end{{tabular}}%
"""
            return s.lstrip()

        # header
        for i, config in enumerate(configX):
            if i>0: f.write("&%\n")
            f.write("\\multicolumn{4}{c}{%s, 1:%.1f}" % (config.human_name, stats[config.name]['COMPRESSION-RATIO']))

        # first row: reference, only grid
        f.write("\\\\%\n")
        first_column = True
        for config in configX:
            image_reference = "%s%s_%s.png" % (LATEX_IMAGE_PREFIX, config.name, RESULT_REFERENCE)
            image_onlygrid = "%s%s_%s.png" % (LATEX_IMAGE_PREFIX, config.name, RESULT_ONLYGRID)
            if not first_column:
                f.write("&%\n")
            first_column = False
            f.write("\\multicolumn{2}{c}{\\includegraphics[%s]{%s}}&" % (LATEX_IMAGE_SIZE, image_reference))
            f.write("\\multicolumn{2}{c}{\\includegraphics[%s]{%s}} " % (LATEX_IMAGE_SIZE, image_onlygrid))
        for i,(stat,fmt) in enumerate([
                ('inference_time_seconds', "Rendering: %.3fs"),
                ('ssim', "SSIM: %.3f"),
                ('lpips', "LPIPS: %.3f")]):
            f.write("\\\\%\n")
            first_column = True
            for config in configX:
                if not first_column:
                    f.write("&%\n")
                first_column = False
                if i==0:
                    f.write("\multirow{3}{*}{a) Ref.~}%\n")
                if i==0:
                    f.write("&{\\tiny " + fmt%stats[config.name][RESULT_REFERENCE][stat][0] + "}&\n")
                else:
                    f.write("&~&\n")
                if i==0:
                    f.write("\multirow{3}{*}{b) Grid~}%\n")
                f.write("&{\\tiny " + fmt%stats[config.name][RESULT_ONLYGRID][stat][0] + "}\n")

        # second row: hybrid, ours
        f.write("\\\\%\n")
        first_column = True
        for config in configX:
            image_onlynet = "%s%s_%s.png" % (LATEX_IMAGE_PREFIX, config.name, RESULT_ONLYNETWORK)
            image_hybrid = "%s%s_%s.png" % (LATEX_IMAGE_PREFIX, config.name, RESULT_HYBRID)
            if not first_column:
                f.write("&%\n")
            first_column = False
            f.write("\\multicolumn{2}{c}{\\includegraphics[%s]{%s}}&" % (LATEX_IMAGE_SIZE, image_onlynet))
            f.write("\\multicolumn{2}{c}{\\includegraphics[%s]{%s}} " % (LATEX_IMAGE_SIZE, image_hybrid))
        for i, (stat, fmt) in enumerate([
            ('training_time_seconds', lambda v: "Training: %dm %02ds"%(int(v/60), v%60)),
            ('inference_time_seconds', lambda v:"Rendering: %.3fs"%v[0]),
            ('ssim', lambda v: "SSIM: %.3f"%v[0]),
            ('lpips', lambda v: "LPIPS: %.3f"%v[0])]):
            f.write("\\\\%\n")
            first_column = True
            for config in configX:
                if not first_column:
                    f.write("&%\n")
                first_column = False
                if i == 0:
                    f.write("\multirow{3}{*}{c) V-SRN~}%\n")
                f.write("&{\\tiny " + fmt(stats[config.name][RESULT_ONLYNETWORK][stat]) + "}&\n")
                if i == 0:
                    f.write("\multirow{3}{*}{d) fV-SRN~}%\n")
                f.write("&{\\tiny " + fmt(stats[config.name][RESULT_HYBRID][stat]) + "}\n")

        f.write("\\end{tabular}%\n")
        f.write("\\end{document}")

    print("Latex file written")


def make_table_layout2(cfg: List[Tuple[Config, str, float]]):
    # load stats
    stats = dict()
    for config, statsfile, compression in cfg:
        with open(statsfile, "r") as f2:
            stats[config.name] = json.load(f2)
            stats[config.name]['COMPRESSION-RATIO'] = 1 / compression

    num_configs = len(configX)
    if num_configs%2!=0:
        print("Unable to create Layout 2, len(configX) must be even")
        return

    with open(os.path.join(IMAGE_FOLDER, "CompressionTeaser-layout2.tex"), "w") as f:
        f.write("""
\\documentclass[10pt,a4paper]{standalone}
\\usepackage{graphicx}
\\usepackage{multirow}
\\begin{document}

\\newcommand{\\timesize}{0.2}%
\\setlength{\\tabcolsep}{1pt}%
\\renewcommand{\\arraystretch}{0.4}%
""")

        f.write("\\begin{tabular}{%s}%%\n" % ("rl" * (8)))

        # header
        NAMES = ["a) Reference", "b) Low-Res. Grid", "c) V-SRN (Lu~\\textit{et~al.})", "d) fV-SRN (ours)"]
        NAMES = NAMES + NAMES
        for i,n in enumerate(NAMES):
            if i>0: f.write(" & ")
            f.write("\\multicolumn{2}{c}{%s}"%n)
        f.write("\\\\%\n")

        RESULTS = [RESULT_REFERENCE, RESULT_ONLYGRID, RESULT_ONLYNETWORK, RESULT_HYBRID]
        STATS = [
            # key, name, value-lambda
            ('training_time_seconds', 'Training:', lambda v: "%dm %02ds"%(int(v/60), v%60)),
            ('inference_time_seconds', 'Rendering:', lambda v:("%.3fs"%v) if v < 40 else ("%dm %02ds"%(int(v/60), int(v)%60))),
            ('ssim', 'SSIM {\\tiny $\\uparrow$}:', lambda v: "%.3f"%v),
            ('lpips', 'LPIPS {\\tiny $\\downarrow$}:', lambda v: "%.3f"%v)
        ]

        # row by row, col by col
        for row in range(num_configs//2):
            if row>0: f.write("\\\\%\n")
            # images
            for col1 in range(2):
                config = configX[col1 + 2*row]
                for col2 in range(4):
                    img = "%s%s_%s.png" % (LATEX_IMAGE_PREFIX, config.name, RESULTS[col2])
                    if not (col1==0 and col2==0):
                        f.write(" &%\n")
                    f.write("\\multicolumn{2}{c}{\\includegraphics[%s]{%s}}%%\n" % (LATEX_IMAGE_SIZE, img))
            # stats
            for stat_key, stat_name, stat_value in STATS:
                f.write("\\\\%\n")
                for col1 in range(2):
                    config = configX[col1 + 2*row]
                    for col2 in range(4):
                        if not (col1 == 0 and col2 == 0):
                            f.write(" &%\n")
                        s = stats[config.name][RESULTS[col2]]
                        if stat_key in s:
                            v = s[stat_key]
                            try:
                                v = v[0]
                            except TypeError:
                                pass
                            f.write("{\\footnotesize %s} & {\\footnotesize %s}%%\n"%(stat_name, stat_value(v)))
                        else:
                            f.write(" & %\n")

        f.write("\\end{tabular}%\n")
        f.write("\\end{document}")

    print("Latex file written")


def print_stats(cfg: List[Tuple[Config, str, float]]):
    # load stats
    stats = dict()
    for config, statsfile, compression in cfg:
        with open(statsfile, "r") as f2:
            stats[config.name] = json.load(f2)
            stats[config.name]['COMPRESSION-RATIO'] = 1 / compression

    o = io.StringIO()
    o.write("Dataset   | Training Speedup | Inference Speedup\n")
    for config, _, _ in cfg:
        train_onlynet = stats[config.name][RESULT_ONLYNETWORK]['training_time_seconds']
        train_hybrid = stats[config.name][RESULT_HYBRID]['training_time_seconds']
        eval_onlynet = stats[config.name][RESULT_ONLYNETWORK]['inference_time_seconds'][0]
        eval_hybrid = stats[config.name][RESULT_HYBRID]['inference_time_seconds'][0]
        o.write(f"{config.human_name}  |  {train_onlynet/train_hybrid}  |  {eval_onlynet/eval_hybrid}\n")

    o = o.getvalue()
    with open(os.path.join(BASE_PATH, "Speedup.txt"), 'w') as f:
        f.write(o)
    print(o)


if __name__ == '__main__':
    main()<|MERGE_RESOLUTION|>--- conflicted
+++ resolved
@@ -39,19 +39,6 @@
 LATEX_IMAGE_PREFIX = ""
 LATEX_IMAGE_SIZE = "height=3cm"
 
-<<<<<<< HEAD
-if os.name != 'nt':
-    CONFIG_SUFFIX = "-server"
-    VOLUME_PREFIX_SCALARFLOW = "/home/weiss/isosurface-super-resolution-data/volumes"
-    VOLUME_PREFIX = "/home/weiss/isosurface-super-resolution-data/volumes/Scalar"
-else:
-    CONFIG_SUFFIX = ""
-    VOLUME_PREFIX_SCALARFLOW = "E:/Datasets/Volumes/ScalarFlow"
-    VOLUME_PREFIX = "E:/Datasets/Volumes/Scalar"
-
-
-=======
->>>>>>> 805565fc
 class Config(NamedTuple):
     name: str
     settings: str
@@ -63,7 +50,6 @@
     overwrite_epochs: Optional[int] = None
     overwrite_checkpoints: Optional[int] = None
     overwrite_rebuild: Optional[int] = None
-
 
 configX = [
     Config(
@@ -261,6 +247,7 @@
     make_table_layout1(cfgs)
     make_table_layout2(cfgs)
     print_stats(cfgs)
+
 
 def train(config: Config, onlynet_layer_str:str, best_network_layers, training_samples):
 
@@ -529,12 +516,14 @@
 
     return minX, minY, maxX, maxY
 
+
 def _useCropAndSave(files_in, files_out, crop):
     minX, minY, maxX, maxY = crop
     for fi, fo in zip(files_in, files_out):
         img = imageio.imread(fi)
         img = img[minX:maxX, minY:maxY, :]
         imageio.imwrite(fo, img)
+
 
 def copy_images(config:Config):
     print("\n===================================== Make Plots")
@@ -551,6 +540,7 @@
             [os.path.join(BASE_PATH, "images_%s" % config.name, key, key + "000.png")],
             [os.path.join(IMAGE_FOLDER, "%s_%s.png" % (config.name, key))],
             crop)
+
 
 def make_table_layout1(cfg: List[Tuple[Config, str, float]]):
 
