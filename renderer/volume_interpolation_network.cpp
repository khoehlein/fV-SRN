#include "volume_interpolation_network.h"

#include <magic_enum.hpp>
#include <cuMat/src/Errors.h>
#include <cuda_runtime.h>
#include <iomanip>

#include "IconsFontAwesome5.h"
#include "portable-file-dialogs.h"
#include "pytorch_utils.h"
#include "renderer_utils.cuh"
#include "sha1.h"
#include "tinyformat.h"

static void writeString(std::ostream& o, const std::string& s)
{
    int l = s.length();
    o.write(reinterpret_cast<const char*>(&l), sizeof(int));
    o.write(s.data(), l);
}
static std::string loadString(std::istream& i)
{
    int l;
    i.read(reinterpret_cast<char*>(&l), sizeof(int));
    std::string s;
    s.resize(l);
    i.read(s.data(), l);
    return s;
}

int renderer::InputParametrization::channelsOut() const
{
    if (numFourierFeatures > 0) {
        return 4 + (hasDirection ? 4 : 0) + 2 * numFourierFeatures;
    }
    else
    {
        return 3 + (hasDirection ? 3 : 0);
    }
}

bool renderer::InputParametrization::valid() const
{
    if (useDirectionInFourierFeatures && !hasDirection)
    {
        std::cerr << "useDirectionInFourierFeatures==true requires hasDirection==true, but hasDirection is false" << std::endl;
        return false;
    }
    if (fourierMatrix.size() % 3 != 0)
    {
        std::cerr << "Fourier matrix size not divisible by three" << std::endl;
        return false;
    }
    int fourierChannels = useDirectionInFourierFeatures ? 6 : 3;
    if (numFourierFeatures >= 0 && (numFourierFeatures != fourierMatrix.size() / fourierChannels))
    {
        std::cerr << "Fourier features specified, but number of rows in 'fourierMatrix' does not match 'numFourierFeatures" << std::endl;
        return false;
    }
    if ((numFourierFeatures % 2) != 0)
    {
        std::cerr << "The number of fourier features must be divisible by 2, but is " << numFourierFeatures << std::endl;
        return false;
    }
    return true;
}

const int renderer::InputParametrization::VERSION = 3;

renderer::InputParametrization_ptr renderer::InputParametrization::load(std::istream& in)
{
    auto p = std::make_shared<InputParametrization>();

    int version;
    in.read(reinterpret_cast<char*>(&version), sizeof(int));

    if (version == 1)
    {
        in.read(reinterpret_cast<char*>(&p->hasDirection), sizeof(bool));
        in.read(reinterpret_cast<char*>(&p->numFourierFeatures), sizeof(int));
        p->useDirectionInFourierFeatures = false;
        FourierMatrix_t m(p->numFourierFeatures * 3);
        if (p->numFourierFeatures > 0)
            in.read(reinterpret_cast<char*>(m.data()), sizeof(half) * p->numFourierFeatures * 3);
        p->fourierMatrix = m;
    }
    else if (version == 2)
    {
        in.read(reinterpret_cast<char*>(&p->hasDirection), sizeof(bool));
        in.read(reinterpret_cast<char*>(&p->numFourierFeatures), sizeof(int));
        in.read(reinterpret_cast<char*>(&p->useDirectionInFourierFeatures), sizeof(bool));
        int C = p->useDirectionInFourierFeatures ? 6 : 3;
        FourierMatrix_t m(p->numFourierFeatures * C);
        if (p->numFourierFeatures > 0)
            in.read(reinterpret_cast<char*>(m.data()), sizeof(half) * p->numFourierFeatures * C);
        p->fourierMatrix = m;
    }
    else if (version == 3)
    {
        in.read(reinterpret_cast<char*>(&p->hasTime), sizeof(bool));
        in.read(reinterpret_cast<char*>(&p->hasDirection), sizeof(bool));
        in.read(reinterpret_cast<char*>(&p->numFourierFeatures), sizeof(int));
        in.read(reinterpret_cast<char*>(&p->useDirectionInFourierFeatures), sizeof(bool));
        int C = p->useDirectionInFourierFeatures ? 6 : 3;
        FourierMatrix_t m(p->numFourierFeatures * C);
        if (p->numFourierFeatures > 0)
            in.read(reinterpret_cast<char*>(m.data()), sizeof(half) * p->numFourierFeatures * C);
        p->fourierMatrix = m;
    }
    else
        throw std::runtime_error("Unknown version for InputParametrization " + std::to_string(version));

    return p;
}

void renderer::InputParametrization::save(std::ostream& out) const
{
    out.write(reinterpret_cast<const char*>(&VERSION), sizeof(int));
    out.write(reinterpret_cast<const char*>(&hasTime), sizeof(bool));
    out.write(reinterpret_cast<const char*>(&hasDirection), sizeof(bool));
    out.write(reinterpret_cast<const char*>(&numFourierFeatures), sizeof(int));
    out.write(reinterpret_cast<const char*>(&useDirectionInFourierFeatures), sizeof(bool));
    int C = useDirectionInFourierFeatures ? 6 : 3;
    TORCH_CHECK(numFourierFeatures*C == fourierMatrix.size());
    if (numFourierFeatures > 0)
        out.write(reinterpret_cast<const char*>(fourierMatrix.data()), sizeof(half) * numFourierFeatures * C);
}

void renderer::InputParametrization::setFourierMatrixFromTensor(const torch::Tensor& t, bool premultiplied)
{
    CHECK_DIM(t, 2);
    int C = t.size(1);
    if (C == 3)
    {
        useDirectionInFourierFeatures = false;
    }
    else if (C == 6)
    {
        if (!hasDirection)
            throw std::runtime_error("hasDirection==false, but the fourier matrix has input channels for the direction");
        useDirectionInFourierFeatures = true;
    }
    else
    {
        throw std::runtime_error(tinyformat::format("Unrecognized number of input channels. Actual: %d, expected: 3 or 6", C));
    }
    at::Tensor t2 = t.cpu();
    CHECK_DTYPE(t2, c10::kFloat);
    const auto tAcc = t2.accessor<float, 2>();
    numFourierFeatures = t.size(0);
    fourierMatrix.resize(numFourierFeatures * C);
    for (int cout = 0; cout < numFourierFeatures; ++cout)
        for (int cin = 0; cin < C; ++cin)
            fourierMatrix[cout + numFourierFeatures*cin] = __float2half(
                (premultiplied ? 1 : 2 * M_PI) * tAcc[cout][cin]);
}

void renderer::InputParametrization::disableFourierFeatures()
{
    numFourierFeatures = 0;
    useDirectionInFourierFeatures = false;
    fourierMatrix = FourierMatrix_t();
}

const std::string renderer::OutputParametrization::OutputModeNames[] = {
<<<<<<< HEAD
    "density",
    "density:direct",
    "rgbo",
    "rgbo:direct"
};
const int renderer::OutputParametrization::OutputModeNumChannels[] = {
    1, 1, 4, 4
=======
	"density",
	"density:direct",
	"rgbo",
	"rgbo:direct",
	"densitygrad",
	"densitygrad:direct",
	"densitygrad:cubic",
	"densitycurvature",
	"densitycurvature:direct"
};
const int renderer::OutputParametrization::OutputModeNumChannelsIn[] = {
	1, 1, 4, 4, 4, 4, 4, 6, 6
};
const int renderer::OutputParametrization::OutputModeNumChannelsOut[] = {
	1, 1, 4, 4, 1, 1, 1, 1, 1
>>>>>>> 805565fc
};

renderer::OutputParametrization::OutputMode renderer::OutputParametrization::OutputModeFromString(const std::string& s)
{
    for (int i=0; i<_NUM_OUTPUT_MODES_; ++i)
    {
        if (OutputModeNames[i] == s) return OutputMode(i);
    }
    throw std::runtime_error("No output mode found matching string " + s);
}

int renderer::OutputParametrization::channelsIn() const
{
<<<<<<< HEAD
    switch (outputMode)
    {
    case OutputMode::DENSITY:
    case OutputMode::DENSITY_DIRECT:
        return 1;
    case OutputMode::RGBO:
    case OutputMode::RGBO_DIRECT:
        return 4;
    default: throw std::runtime_error("Unknown output mode");
    }
=======
	return OutputModeNumChannelsIn[outputMode];
>>>>>>> 805565fc
}

int renderer::OutputParametrization::channelsOut() const
{
<<<<<<< HEAD
    return channelsIn();
=======
	return OutputModeNumChannelsOut[outputMode];
>>>>>>> 805565fc
}


const int renderer::OutputParametrization::VERSION = 1;

renderer::OutputParametrization_ptr renderer::OutputParametrization::load(std::istream& in)
{
<<<<<<< HEAD
    int version;
    in.read(reinterpret_cast<char*>(&version), sizeof(int));
    if (version != VERSION)
        throw std::runtime_error("Unknown version for InputParametrization " + std::to_string(version));
=======
	int version;
	in.read(reinterpret_cast<char*>(&version), sizeof(int));
	if (version != VERSION)
		throw std::runtime_error("Unknown version for OutputParametrization " + std::to_string(version));
>>>>>>> 805565fc

    auto p = std::make_shared<OutputParametrization>();
    p->outputMode = OutputModeFromString(loadString(in));
    return p;
}

void renderer::OutputParametrization::save(std::ostream& out) const
{
    out.write(reinterpret_cast<const char*>(&VERSION), sizeof(int));
    writeString(out, OutputModeNames[outputMode]);
}

const std::string renderer::Layer::ActivationNames[] = {
    "ReLU",
    "Sine",
    "Snake",
    "SnakeAlt",
    "Sigmoid",
    "None"
};

renderer::Layer::Activation renderer::Layer::ActivationFromString(const std::string& s)
{
    for (int i = 0; i < _NUM_ACTIVATIONS_; ++i)
    {
        if (ActivationNames[i] == s) return Activation(i);
    }
    throw std::runtime_error("No output mode found matching string " + s);
}

bool renderer::Layer::valid(bool isOutputLayer) const
{
<<<<<<< HEAD
    return (weights.size() == channelsIn*channelsOut) &&
        (bias.size() == channelsOut) &&
        (bias.size() == 1 || (bias.size() % 4 == 0));
=======
	return (weights.size() == channelsIn*channelsOut) &&
		(bias.size() == channelsOut) &&
		(isOutputLayer || (bias.size() % 4 == 0));
>>>>>>> 805565fc
}

const int renderer::Layer::VERSION = 2;

renderer::Layer_ptr renderer::Layer::load(std::istream& in)
{
    int version;
    in.read(reinterpret_cast<char*>(&version), sizeof(int));
    if (version != 1 && version != 2)
        throw std::runtime_error("Unknown version for InputParametrization " + std::to_string(version));

    int rows, cols;
    in.read(reinterpret_cast<char*>(&rows), sizeof(int));
    in.read(reinterpret_cast<char*>(&cols), sizeof(int));

    weights_t fw(rows * cols);
    bias_t fb(rows);
    in.read(reinterpret_cast<char*>(fw.data()), sizeof(half) * rows * cols);
    in.read(reinterpret_cast<char*>(fb.data()), sizeof(half) * rows);

    Activation a = ActivationFromString(loadString(in));
    float activationParameter = 1;
    if (version == 2)
        in.read(reinterpret_cast<char*>(&activationParameter), sizeof(float));

    return std::make_shared<Layer>(cols, rows, fw, fb, a, activationParameter);
}

void renderer::Layer::save(std::ostream& out) const
{
    out.write(reinterpret_cast<const char*>(&VERSION), sizeof(int));

<<<<<<< HEAD
    int rows = channelsOut;
    int cols = channelsIn;
    out.write(reinterpret_cast<const char*>(&rows), sizeof(int));
    out.write(reinterpret_cast<const char*>(&cols), sizeof(int));

    out.write(reinterpret_cast<const char*>(weights.data()), sizeof(half) * rows * cols);
    out.write(reinterpret_cast<const char*>(bias.data()), sizeof(half) * rows);

    writeString(out, ActivationNames[activation]);
    out.write(reinterpret_cast<const char*>(&activationParameter), sizeof(float));
}

void renderer::InnerNetwork::addLayer(InputParametrization_cptr input, Layer_ptr layer)
{
    if (hidden_.empty() && input->numFourierFeatures > 0)
    {
        //first layer, modify to include skipped inputs
        Layer::weights_t wOld = layer->weights;
        Layer::weights_t wNew;
        int newChannelsIn = layer->channelsIn;
        if (!input->hasTime) {
            if (input->hasDirection)
            {
                newChannelsIn = layer->channelsIn + 2;
                wNew.resize((layer->channelsIn + 2) * layer->channelsOut);
                //position
                for (int cin = 0; cin < 3; cin++)
                    for (int cout = 0; cout < layer->channelsOut; ++cout)
                        wNew[cout * newChannelsIn + cin] = wOld[cout * layer->channelsIn + cin];
                //direction
                for (int cin = 0; cin < 3; cin++)
                    for (int cout = 0; cout < layer->channelsOut; ++cout)
                        wNew[cout * newChannelsIn + cin + 4] = wOld[cout * layer->channelsIn + cin + 3];
                //fourier + extra
                int numExtra = layer->channelsIn - 6;
                for (int cin = 0; cin < numExtra; cin++)
                    for (int cout = 0; cout < layer->channelsOut; ++cout)
                        wNew[cout * newChannelsIn + cin + 8] = wOld[cout * layer->channelsIn + cin + 6];
            }
            else
            {
                newChannelsIn = layer->channelsIn + 1;
                wNew.resize((layer->channelsIn + 1) * layer->channelsOut);
                //position
                for (int cin = 0; cin < 3; cin++)
                    for (int cout = 0; cout < layer->channelsOut; ++cout)
                        wNew[cout * newChannelsIn + cin] = wOld[cout * layer->channelsIn + cin];
                //fourier + extra
                int numExtra = layer->channelsIn - 3;
                for (int cin = 0; cin < numExtra; cin++)
                    for (int cout = 0; cout < layer->channelsOut; ++cout)
                        wNew[cout * newChannelsIn + cin + 4] = wOld[cout * layer->channelsIn + cin + 3];
            }
            hidden_.push_back(std::make_shared<Layer>(newChannelsIn, layer->channelsOut, wNew, layer->bias, layer->activation, layer->activationParameter));
        }
        else
        {
            //time adds an extra input after position -> only modify if we also have direction
            if (input->hasDirection)
            {
                newChannelsIn = layer->channelsIn + 1;
                wNew.resize((layer->channelsIn + 1) * layer->channelsOut);
                //position + time
                for (int cin = 0; cin < 4; cin++)
                    for (int cout = 0; cout < layer->channelsOut; ++cout)
                        wNew[cout * newChannelsIn + cin] = wOld[cout * layer->channelsIn + cin];
                //direction
                for (int cin = 0; cin < 3; cin++)
                    for (int cout = 0; cout < layer->channelsOut; ++cout)
                        wNew[cout * newChannelsIn + cin + 4] = wOld[cout * layer->channelsIn + cin + 4];
                //fourier + extra
                int numExtra = layer->channelsIn - 6;
                for (int cin = 0; cin < numExtra; cin++)
                    for (int cout = 0; cout < layer->channelsOut; ++cout)
                        wNew[cout * newChannelsIn + cin + 8] = wOld[cout * layer->channelsIn + cin + 7];
                //add modified
                hidden_.push_back(std::make_shared<Layer>(newChannelsIn, layer->channelsOut, wNew, layer->bias, layer->activation, layer->activationParameter));
            }
            else
            {
                //no change needed
                hidden_.push_back(layer);
            }
        }
    }
    else if (hidden_.empty())
    {
        //first layer, but no fourier features
        //transpose
        Layer::weights_t wOld = layer->weights;
        Layer::weights_t wNew;
        wNew.resize(wOld.size());
        for (int cout = 0; cout < layer->channelsOut; ++cout)
            for (int cin = 0; cin < layer->channelsIn; ++cin)
                wNew[cout + layer->channelsOut * cin] = wOld[cout * layer->channelsIn + cin];
        hidden_.push_back(std::make_shared<Layer>(layer->channelsIn, layer->channelsOut, wNew, layer->bias, layer->activation, layer->activationParameter));
    }
    else
    {
        //regular hidden layers, simply add
        hidden_.push_back(layer);
    }
}

void renderer::InnerNetwork::addLayerFromTorch(InputParametrization_ptr input, 
    const torch::Tensor& weights, const torch::Tensor& bias,
    Layer::Activation activation, float activationParameter)
{
    CHECK_DIM(weights, 2);
    CHECK_DIM(bias, 1);
    CHECK_SIZE(weights, 0, bias.size(0));

    at::Tensor weights2 = weights.cpu();
    at::Tensor bias2 = bias.cpu();
    const auto weightsAcc = weights2.accessor<float, 2>();
    const auto biasAcc = bias2.accessor<float, 1>();

    int channelsIn = weights.size(1);
    int channelsOut = weights.size(0);

    Layer::weights_t w(channelsIn * channelsOut);
    for (int cout = 0; cout < channelsOut; ++cout)
        for (int cin = 0; cin < channelsIn; ++cin)
            w[cout * channelsIn + cin] = __float2half(weightsAcc[cout][cin]);

    Layer::bias_t b(bias.size(0));
    for (int col = 0; col < b.size(); ++col)
        b[col] = __float2half(biasAcc[col]);

    addLayer(input, std::make_shared<Layer>(channelsIn, channelsOut, w, b, activation, activationParameter));
}

renderer::Layer_cptr renderer::InnerNetwork::getHidden(int index) const
{
    TORCH_CHECK(0 <= index && index < hidden_.size(), "Index out of bounds: ", index);
    return hidden_[index];
}

renderer::Layer_ptr renderer::InnerNetwork::getHidden(int index)
{
    TORCH_CHECK(0 <= index && index < hidden_.size(), "Index out of bounds: ", index);
    return hidden_[index];
}

int renderer::InnerNetwork::numInputChannels() const
{
    TORCH_CHECK(!hidden_.empty(), "No layers defined, calling numInputChannels() is not possible");
    return hidden_[0]->channelsIn;
}

int renderer::InnerNetwork::numOutputChannels() const
{
    TORCH_CHECK(!hidden_.empty(), "No layers defined, calling numInputChannels() is not possible");
    return hidden_[numLayers() - 1]->channelsOut;
}

bool renderer::InnerNetwork::valid() const
{
    const int n = numLayers();
    //validate each layer individually
    for (int i=0; i<n; ++i)
    {
        if (!hidden_[i]->valid())
        {
            std::cerr << "Hidden layer " << i << " invalid, probably weights and bias don't match or are not a multiple of 4" << std::endl;
            return false;
        }
    }
    //check channels between layers
    for (int i=1; i<n; ++i)
    {
        if (hidden_[i-1]->channelsOut != hidden_[i]->channelsIn)
        {
            std::cerr << "The output channels of layer " << (i - 1) <<
                " don't match the input channels of layer " << i << ": " <<
                hidden_[i - 1]->channelsOut << " != " << hidden_[i]->channelsIn << std::endl;
            return false;
        }
    }
    return true;
}

const int renderer::InnerNetwork::VERSION = 1;

std::shared_ptr<renderer::InnerNetwork> renderer::InnerNetwork::load(std::istream& in)
{
    int version;
    in.read(reinterpret_cast<char*>(&version), sizeof(int));
    if (version != 1 && version != 2)
        throw std::runtime_error("Unknown version for InnerNetwork " + std::to_string(version));

    auto n = std::make_shared<InnerNetwork>();
    int numLayers;
    in.read(reinterpret_cast<char*>(&numLayers), sizeof(int));
    for (int i = 0; i < numLayers; ++i)
        n->hidden_.push_back(Layer::load(in));
    return n;
}

void renderer::InnerNetwork::save(std::ostream& out) const
{
    out.write(reinterpret_cast<const char*>(&VERSION), sizeof(int));
    int numLayers = hidden_.size();
    out.write(reinterpret_cast<const char*>(&numLayers), sizeof(int));
    for (int i = 0; i < numLayers; ++i)
        hidden_[i]->save(out);
}

renderer::InnerNetwork_ptr renderer::InnerNetworks::addInnerNetwork()
{
    InnerNetwork_ptr n = std::make_shared<InnerNetwork>();
    networks_.push_back(n);
    return n;
}

renderer::InnerNetwork_ptr renderer::InnerNetworks::getInnerNetwork(int index)
{
    TORCH_CHECK(0 <= index && index < networks_.size(), "index out of bounds");
    return networks_[index];
}
=======
	int rows = channelsOut;
	int cols = channelsIn;
	out.write(reinterpret_cast<const char*>(&rows), sizeof(int));
	out.write(reinterpret_cast<const char*>(&cols), sizeof(int));
>>>>>>> 805565fc

renderer::InnerNetwork_cptr renderer::InnerNetworks::getInnerNetwork(int index) const
{
    TORCH_CHECK(0 <= index && index < networks_.size(), "index out of bounds");
    return networks_[index];
}

void renderer::InnerNetworks::setNumOutputParameters(int p)
{
    TORCH_CHECK(1 <= p, "p must be >= 1");
    numOutputParameters_ = p;
}

bool renderer::InnerNetworks::valid(int inputChannels, OutputParametrization_cptr out) const
{
    if (networks_.empty())
    {
        std::cerr << "No inner networks specified!" << std::endl;
        return false;
    }
    // check that all networks have the same number of layers
    int numLayers = networks_[0]->numLayers();
    for (size_t i=1; i<networks_.size(); ++i)
    {
        if (networks_[i]->numLayers() != numLayers)
        {
            std::cerr << "all inner networks must have the same shape, but the number of layers doesn't match" << std::endl;
            return false;
        }
    }
    //check the shapes of the layers
    for (int i=0; i<numLayers; ++i)
    {
        for (size_t j=1; j<networks_.size(); ++j)
        {
            if (networks_[0]->getHidden(i)->channelsIn != networks_[j]->getHidden(i)->channelsIn ||
                networks_[0]->getHidden(i)->channelsOut != networks_[j]->getHidden(i)->channelsOut ||
                networks_[0]->getHidden(i)->activation != networks_[j]->getHidden(i)->activation ||
                networks_[0]->getHidden(i)->activationParameter != networks_[j]->getHidden(i)->activationParameter)
            {
                std::cerr << "all inner networks must have the same shape, but layer " << i << " doesn't match up" << std::endl;
                return false;
            }
        }
    }
    //validate input
    if (networks_[0]->numInputChannels() != inputChannels)
    {
        std::cerr << "Network input channels incorrect. Actual: " << networks_[0]->numInputChannels() <<
            ", expected: " << inputChannels << std::endl;
        return false;
    }
    //validate output
    if (networks_[0]->numOutputChannels() != numOutputParameters() * out->channelsIn())
    {
        std::cerr << "Network output channels incorrect. Actual: " << networks_[0]->numOutputChannels() <<
            ", expected: p*c=" << numOutputParameters() << "*" << out->channelsIn() << std::endl;
        return false;
    }
    return true;
}

const int renderer::InnerNetworks::VERSION = 1;

std::shared_ptr<renderer::InnerNetworks> renderer::InnerNetworks::load(std::istream& in)
{
    int version;
    in.read(reinterpret_cast<char*>(&version), sizeof(int));
    if (version != 1 && version != 2)
        throw std::runtime_error("Unknown version for InnerNetworks " + std::to_string(version));

    auto n = std::make_shared<InnerNetworks>();
    int numNetworks;
    in.read(reinterpret_cast<char*>(&numNetworks), sizeof(int));
    for (int i = 0; i < numNetworks; ++i)
        n->networks_.push_back(InnerNetwork::load(in));
    in.read(reinterpret_cast<char*>(&n->numOutputParameters_), sizeof(int));
    return n;
}

void renderer::InnerNetworks::save(std::ostream& out) const
{
    out.write(reinterpret_cast<const char*>(&VERSION), sizeof(int));
    int numNetworks = networks_.size();
    out.write(reinterpret_cast<const char*>(&numNetworks), sizeof(int));
    for (int i = 0; i < numNetworks; ++i)
        networks_[i]->save(out);
    out.write(reinterpret_cast<const char*>(&numOutputParameters_), sizeof(int));
}

renderer::LatentGrid::LatentGrid(const torch::Tensor& t_, Encoding encoding)
{
    CHECK_DIM(t_, 5);
    CHECK_SIZE(t_, 0, 1);
    torch::Tensor t = t_.to(c10::kCPU, c10::kFloat);

    gridChannels = t.size(1);
    gridSizeZ = t.size(2);
    gridSizeY = t.size(3);
    gridSizeX = t.size(4);

    this->encoding = encoding;
    switch (encoding)
    {
    case FLOAT:
        initEncodingFloat(t);
        break;
    case BYTE_LINEAR:
        initEncodingByteLinear(t);
        break;
    case BYTE_GAUSSIAN:
        initEncodingByteGaussian(t);
        break;
    default:
        throw std::runtime_error("Unsupported encoding");
    }
}

double renderer::LatentGrid::LastEncodingError = 0;

void renderer::LatentGrid::initEncodingFloat(const torch::Tensor& t)
{
    static_assert(sizeof(float) == 4, "What compiler did you smoke?");
    const auto tAcc = t.accessor<float, 5>();
    grid_t g(t.numel() * 4);
    float* data = reinterpret_cast<float*>(g.data());
    for (int c = 0; c < gridChannels; ++c) for (int z = 0; z < gridSizeZ; ++z) for (int y = 0; y < gridSizeY; ++y) for (int x = 0; x < gridSizeX; ++x)
    {
        int cHigh = c / 4;
        int cLow = c % 4;
        data[idx(cHigh, z, y, x, cLow)] = tAcc[0][c][z][y][x];
    }
    this->grid = g;
    LastEncodingError = 0;
}

void renderer::LatentGrid::initEncodingByteLinear(const torch::Tensor& t)
{
    //compute minimal and maximal value
    std::vector<float> minValues(gridChannels);
    std::vector<float> maxValues(gridChannels);
    std::cout << "Add LatentGrid with linear encoding, min/max per channel:";
    for (int c = 0; c < gridChannels; ++c)
    {
        minValues[c] = torch::min(t.select(1, c)).item<float>();
        maxValues[c] = torch::max(t.select(1, c)).item<float>();
        std::cout << " " << std::setprecision(3) << minValues[c] << "/" << maxValues[c];
    }
    std::cout << std::endl;
    //transform and save
    gridOffsetOrMean.resize(gridChannels);
    gridScaleOrStd.resize(gridChannels);
    grid.resize(t.numel());
    const auto tAcc = t.accessor<float, 5>();
    double encodingError = 0;
    for (int c = 0; c < gridChannels; ++c)
    {
        gridOffsetOrMean[c] = minValues[c];
        gridScaleOrStd[c] = maxValues[c] - minValues[c];
        float invScale = 1.0f / std::max(1e-5f, maxValues[c] - minValues[c]);
        for (int z = 0; z < gridSizeZ; ++z) for (int y = 0; y < gridSizeY; ++y) for (int x = 0; x < gridSizeX; ++x)
        {
            float value = tAcc[0][c][z][y][x];
            float x01 = (value - minValues[c]) * invScale;
            int x255 = std::max(0, std::min(255, static_cast<int>(std::roundf(255 * x01))));
            int cHigh = c / 4;
            int cLow = c % 4;
            auto xFinal = static_cast<uint8_t>(x255);
            grid[idx(cHigh, z, y, x, cLow)] = xFinal;
            //reverse-conversion to validate error
            float valueReconstructed = gridOffsetOrMean[c] + xFinal / 255.0f * gridScaleOrStd[c];
            //std::cout << "v=" << std::setprecision(4) << value << " -> " << int(xFinal) << " -> " << valueReconstructed << std::endl;
            encodingError += std::abs(value - valueReconstructed);
        }
    }
    std::cout << "Average absolute encoding error: " << std::setprecision(6) <<
        (encodingError / t.numel()) << std::endl;
    LastEncodingError = encodingError / t.numel();
}

void renderer::LatentGrid::initEncodingByteGaussian(const torch::Tensor& t)
{
<<<<<<< HEAD
    //compute mean and variance
    std::vector<float> meanValues(gridChannels);
    std::vector<float> stdValues(gridChannels);
    std::cout << "Add LatentGrid with gaussian encoding, mean/std per channel:";
    for (int c = 0; c < gridChannels; ++c)
    {
        auto [std, mean] = torch::std_mean(t.select(1, c));
        meanValues[c] = mean.item<float>();
        stdValues[c] = std.item<float>();
        std::cout << " " << std::setprecision(2) << meanValues[c] << "/" << 
            std::setprecision(3) << stdValues[c];
    }
    std::cout << std::endl;
    //transform and save
    gridOffsetOrMean.resize(gridChannels);
    gridScaleOrStd.resize(gridChannels);
    grid.resize(t.numel());
    const auto tAcc = t.accessor<float, 5>();
    double encodingError = 0;
    for (int c = 0; c < gridChannels; ++c)
    {
        gridOffsetOrMean[c] = meanValues[c];
        gridScaleOrStd[c] = stdValues[c];
        float invStd = 1.0f / std::max(1e-5f, stdValues[c]);
        for (int z = 0; z < gridSizeZ; ++z) for (int y = 0; y < gridSizeY; ++y) for (int x = 0; x < gridSizeX; ++x)
        {
            float vx = tAcc[0][c][z][y][x]; // vx \prop N(mean, std)
            float vxHat = (vx - meanValues[c]) * invStd; // vxHat \prop N(0,1)
            static constexpr float invSqrt2 = 0.7071067811865475244008443621048f; // 1/sqrt(2)
            float theta01 = 0.5f * (1 + std::erf(vxHat * invSqrt2));
            int theta255 = std::max(0, std::min(255, static_cast<int>(std::roundf(255 * theta01))));
            int cHigh = c / 4;
            int cLow = c % 4;
            auto xFinal = static_cast<uint8_t>(theta255);
            grid[idx(cHigh, z, y, x, cLow)] = xFinal;
            //reverse-conversion to validate error
            //constants copied from renderer_volume_tensorcores.cuh
            static constexpr float ENCODING_GAUSSIAN_EPSILON = 1e-4f;
            static constexpr float ENCODING_GAUSSIAN_2_MINUS_EPSILON = 2 - 1e-4f;
            static constexpr float ENCODING_GAUSSIAN_SQRT2 = 1.4142135623730950488016887242096980f;
            float tmp = ENCODING_GAUSSIAN_SQRT2 * myErfInv(ENCODING_GAUSSIAN_2_MINUS_EPSILON * (xFinal / 255.0f - 0.5f));
            float valueReconstructed = gridOffsetOrMean[c] + tmp * gridScaleOrStd[c];
            //std::cout << "v=" << std::setprecision(4) << vx << " -> " << int(xFinal) << " -> " << valueReconstructed << std::endl;
            encodingError += std::abs(vx - valueReconstructed);
        }
    }
    std::cout << "Average absolute encoding error: " << std::setprecision(6) <<
        (encodingError / t.numel()) << std::endl;
    LastEncodingError = encodingError / t.numel();
=======
	//compute mean and variance
	std::vector<float> meanValues(gridChannels);
	std::vector<float> stdValues(gridChannels);
	std::cout << "Add LatentGrid with gaussian encoding, mean/std per channel:";
	for (int c = 0; c < gridChannels; ++c)
	{
		auto [std, mean] = torch::std_mean(t.select(1, c));
		meanValues[c] = mean.item<float>();
		stdValues[c] = std.item<float>();
		std::cout << " " << std::setprecision(2) << meanValues[c] << "/" << 
			std::setprecision(3) << stdValues[c];
	}
	std::cout << std::endl;
	//transform and save
	gridOffsetOrMean.resize(gridChannels);
	gridScaleOrStd.resize(gridChannels);
	grid.resize(t.numel());
	const auto tAcc = t.accessor<float, 5>();
	double encodingError = 0;
	for (int c = 0; c < gridChannels; ++c)
	{
		gridOffsetOrMean[c] = meanValues[c];
		gridScaleOrStd[c] = stdValues[c];
		float invStd = 1.0f / std::max(1e-5f, stdValues[c]);
		for (int z = 0; z < gridSizeZ; ++z) for (int y = 0; y < gridSizeY; ++y) for (int x = 0; x < gridSizeX; ++x)
		{
			float vx = tAcc[0][c][z][y][x]; // vx \prop N(mean, std)
			float vxHat = (vx - meanValues[c]) * invStd; // vxHat \prop N(0,1)
			static constexpr float invSqrt2 = 0.7071067811865475244008443621048f; // 1/sqrt(2)
			float theta01 = 0.5f * (1 + std::erf(vxHat * invSqrt2));
			int theta255 = std::max(0, std::min(255, static_cast<int>(std::roundf(255 * theta01))));
			int cHigh = c / 4;
			int cLow = c % 4;
			auto xFinal = static_cast<uint8_t>(theta255);
			grid[idx(cHigh, z, y, x, cLow)] = xFinal;
			//reverse-conversion to validate error
			//constants copied from renderer_volume_tensorcores.cuh
			static constexpr float ENCODING_GAUSSIAN_EPSILON = 1e-4f;
			static constexpr float ENCODING_GAUSSIAN_2_MINUS_EPSILON = 2 - 1e-4f;
			static constexpr float ENCODING_GAUSSIAN_SQRT2 = 1.4142135623730950488016887242096980f;
			float tmp = ENCODING_GAUSSIAN_SQRT2 * myErfInv(ENCODING_GAUSSIAN_2_MINUS_EPSILON * (xFinal / 255.0f - 0.5f));
			float valueReconstructed = gridOffsetOrMean[c] + tmp * gridScaleOrStd[c];
			//std::cout << "v=" << std::setprecision(4) << vx << " -> " << int(xFinal) << " -> " << valueReconstructed << std::endl;
			encodingError += std::abs(vx - valueReconstructed);
		}
	}
	std::cout << "Average absolute encoding error: " << std::setprecision(6) <<
		(encodingError / t.numel()) << std::endl;
	LastEncodingError = encodingError / t.numel();
>>>>>>> 805565fc
}

bool renderer::LatentGrid::isValid() const
{
    if (gridChannels<=0 || gridSizeX<=0 || gridSizeY<=0 || gridSizeZ<=0)
    {
        std::cerr << "Error, LatentGrid: all dimensions must be positive" << std::endl;
        return false;
    }
    if (gridChannels%16 != 0)
    {
        std::cerr << "Error, LatentGrid: the number of channels must be divisible by 16" << std::endl;
        return false;
    }

    size_t entries = grid.size();
    size_t expected = bytesPerEntry() * gridChannels * gridSizeZ * gridSizeY * gridSizeX;
    if (entries != expected)
    {
        std::cerr << "Error, LatentGrid: illegal grid size" << std::endl;
        return false;
    }
    if (encoding != FLOAT)
    {
        if (gridOffsetOrMean.size() != gridChannels)
        {
            std::cerr << "Error, LatentGrid: gridOffsetOrMean must contain gridChannels entries" << std::endl;
            return false;
        }
        if (gridScaleOrStd.size() != gridChannels)
        {
            std::cerr << "Error, LatentGrid: gridScaleOrStd must contain gridChannels entries" << std::endl;
            return false;
        }
    }

    return true;
}

renderer::LatentGrid::GPUArray::GPUArray(int sizeX, int sizeY, int sizeZ, bool isFloat, const char* data)
	: array(nullptr), texture(0)
{
    //create array
    cudaExtent extent = make_cudaExtent(sizeX, sizeY, sizeZ);
    int bytesPerType = isFloat ? 4 : 1;
    int bitsPerType = 8 * bytesPerType;
    auto format = isFloat ? cudaChannelFormatKindFloat : cudaChannelFormatKindUnsigned;
    cudaChannelFormatDesc channelDesc = cudaCreateChannelDesc(
        bitsPerType, bitsPerType, bitsPerType, bitsPerType, format);
    CUMAT_SAFE_CALL(cudaMalloc3DArray(&array, &channelDesc, extent));

    cudaMemcpy3DParms params = { 0 };
    params.srcPtr = make_cudaPitchedPtr(const_cast<char*>(data),
        bytesPerType * sizeX * 4, sizeX, sizeY);
    params.dstArray = array;
    params.extent = extent;
    params.kind = cudaMemcpyHostToDevice;
    CUMAT_SAFE_CALL(cudaMemcpy3D(&params));

    //create texture object
    cudaResourceDesc resDesc;
    memset(&resDesc, 0, sizeof(cudaResourceDesc));
    resDesc.resType = cudaResourceTypeArray;
    resDesc.res.array.array = array;
    cudaTextureDesc texDesc;
    memset(&texDesc, 0, sizeof(cudaTextureDesc));
    texDesc.addressMode[0] = cudaAddressModeClamp;
    texDesc.addressMode[1] = cudaAddressModeClamp;
    texDesc.addressMode[2] = cudaAddressModeClamp;
    texDesc.filterMode = cudaFilterModeLinear;
    texDesc.readMode = isFloat ? cudaReadModeElementType : cudaReadModeNormalizedFloat;
    texDesc.normalizedCoords = 1;
    CUMAT_SAFE_CALL(cudaCreateTextureObject(&texture, &resDesc, &texDesc, NULL));
}

renderer::LatentGrid::GPUArray::~GPUArray()
{
    if (texture) {
        CUMAT_SAFE_CALL_NO_THROW(cudaDestroyTextureObject(texture));
        texture = 0;
    }
    if (array)
    {
        CUMAT_SAFE_CALL_NO_THROW(cudaFreeArray(array));
        array = nullptr;
    }
}

void renderer::LatentGrid::clearGPUResources()
{
    gpuResources_.clear();
}

void renderer::LatentGrid::copyGridToGPU(bool skipIfAlreadyInitialized)
{
    if (skipIfAlreadyInitialized && !gpuResources_.empty()) return;
    TORCH_CHECK(gridChannels % 4 == 0, "gridChannels must be divisible by four");
    gpuResources_.resize(gridChannels / 4);
    size_t stride = bytesPerEntry() * 4 * gridSizeX * gridSizeY * gridSizeZ;
    for (int i=0; i<gridChannels/4; ++i)
    {
        gpuResources_[i] = std::make_shared<GPUArray>(
            gridSizeX, gridSizeY, gridSizeZ, encoding == FLOAT, grid.data() + (i * stride));
    }
}

cudaTextureObject_t renderer::LatentGrid::getTexture(int index) const
{
    TORCH_CHECK(index >= 0 && index < gridChannels / 4, "index of of bounds");
    TORCH_CHECK(!gpuResources_.empty(), "GPU resources not yet created");
    return gpuResources_[index]->texture;
}

float4 renderer::LatentGrid::getOffsetOrMean(int index) const
{
    TORCH_CHECK(index >= 0 && index < gridChannels / 4, "index of of bounds");
    TORCH_CHECK(encoding != FLOAT);
    index *= 4;
    return make_float4(
        gridOffsetOrMean[index], gridOffsetOrMean[index + 1],
        gridOffsetOrMean[index + 2], gridOffsetOrMean[index + 3]);
}

float4 renderer::LatentGrid::getScaleOrStd(int index) const
{
    TORCH_CHECK(index >= 0 && index < gridChannels / 4, "index of of bounds");
    TORCH_CHECK(encoding != FLOAT);
    index *= 4;
    return make_float4(
        gridScaleOrStd[index], gridScaleOrStd[index + 1],
        gridScaleOrStd[index + 2], gridScaleOrStd[index + 3]);
}

const int renderer::LatentGrid::VERSION = 1;

std::shared_ptr<renderer::LatentGrid> renderer::LatentGrid::load(std::istream& in)
{
    int version;
    in.read(reinterpret_cast<char*>(&version), sizeof(int));
    if (version != VERSION)
        throw std::runtime_error("Unknown version for LatentGrid " + std::to_string(version));

    auto g = std::make_shared<LatentGrid>();
    in.read(reinterpret_cast<char*>(&g->encoding), sizeof(int));
    in.read(reinterpret_cast<char*>(&g->gridChannels), sizeof(int));
    in.read(reinterpret_cast<char*>(&g->gridSizeZ), sizeof(int));
    in.read(reinterpret_cast<char*>(&g->gridSizeY), sizeof(int));
    in.read(reinterpret_cast<char*>(&g->gridSizeX), sizeof(int));

    size_t entries = g->bytesPerEntry() * g->gridChannels * g->gridSizeZ * g->gridSizeY * g->gridSizeX;
    grid_t data(entries);
    in.read(data.data(), entries);
    g->grid = data;
    if (g->encoding != FLOAT)
    {
        g->gridOffsetOrMean.resize(g->gridChannels);
        g->gridScaleOrStd.resize(g->gridChannels);
        in.read(reinterpret_cast<char*>(g->gridOffsetOrMean.data()), sizeof(float) * g->gridChannels);
        in.read(reinterpret_cast<char*>(g->gridScaleOrStd.data()), sizeof(float) * g->gridChannels);
    }

    return g;
}

void renderer::LatentGrid::save(std::ostream& out) const
{
<<<<<<< HEAD
    if (!isValid())
        throw std::runtime_error("LatentGridTimeAndEnsemble is not valid, cannot save");
    out.write(reinterpret_cast<const char*>(&VERSION), sizeof(int));
    int e = static_cast<int>(encoding);
    out.write(reinterpret_cast<const char*>(&e), sizeof(int));
    out.write(reinterpret_cast<const char*>(&gridChannels), sizeof(int));
    out.write(reinterpret_cast<const char*>(&gridSizeZ), sizeof(int));
    out.write(reinterpret_cast<const char*>(&gridSizeY), sizeof(int));
    out.write(reinterpret_cast<const char*>(&gridSizeX), sizeof(int));
    size_t memory = bytesPerEntry() * gridChannels * gridSizeZ * gridSizeY * gridSizeX;
    const char* data = grid.data();
    out.write(data, memory);
    if (encoding != FLOAT)
    {
        out.write(reinterpret_cast<const char*>(gridOffsetOrMean.data()), sizeof(float)*gridChannels);
        out.write(reinterpret_cast<const char*>(gridScaleOrStd.data()), sizeof(float) * gridChannels);
    }
=======
	if (!isValid())
		throw std::runtime_error("LatentGridTimeAndEnsemble is not valid, cannot save");
	out.write(reinterpret_cast<const char*>(&VERSION), sizeof(int));
	int e = static_cast<int>(encoding);
	out.write(reinterpret_cast<const char*>(&e), sizeof(int));
	out.write(reinterpret_cast<const char*>(&gridChannels), sizeof(int));
	out.write(reinterpret_cast<const char*>(&gridSizeZ), sizeof(int));
	out.write(reinterpret_cast<const char*>(&gridSizeY), sizeof(int));
	out.write(reinterpret_cast<const char*>(&gridSizeX), sizeof(int));
	size_t memory = bytesPerEntry() * gridChannels * gridSizeZ * gridSizeY * gridSizeX;
	const char* data = grid.data();
	out.write(data, memory);
	if (encoding != FLOAT)
	{
		out.write(reinterpret_cast<const char*>(gridOffsetOrMean.data()), sizeof(float)*gridChannels);
		out.write(reinterpret_cast<const char*>(gridScaleOrStd.data()), sizeof(float) * gridChannels);
	}
>>>>>>> 805565fc
}

double renderer::LatentGridTimeAndEnsemble::setTimeGridFromTorch(int index, const torch::Tensor& t,
															   LatentGrid::Encoding encoding)
{
    TORCH_CHECK(index >= 0 && index < timeGrids.size(), "index out of bounds!");
    timeGrids[index] = std::make_shared<LatentGrid>(t, encoding);
    return LatentGrid::LastEncodingError;
}

double renderer::LatentGridTimeAndEnsemble::setEnsembleGridFromTorch(int index, const torch::Tensor& t,
	LatentGrid::Encoding encoding)
{
    TORCH_CHECK(index >= 0 && index < ensembleGrids.size(), "index out of bounds!");
    ensembleGrids[index] = std::make_shared<LatentGrid>(t, encoding);
    return LatentGrid::LastEncodingError;
}

bool renderer::LatentGridTimeAndEnsemble::isValid() const
{
<<<<<<< HEAD
    if (timeGrids.empty() && ensembleGrids.empty())
    {
        std::cerr << "Either time or ensemble grids must be specified!" << std::endl;
        return false;
    }

    //check common encoding
    LatentGrid::Encoding encoding = LatentGrid::FLOAT;
    bool encodingSet = false;
    for (auto g : timeGrids)
    {
        if (!g)
        {
            std::cerr << "One latent grid was null" << std::endl;
            return false;
        }
        if (!g->isValid())
            return false;
        if (encodingSet)
        {
            if (encoding != g->encoding)
            {
                std::cerr << "All latent grids must share the same encoding modes, but this grid uses " <<
                    magic_enum::enum_name(g->encoding) << ", while previous grids used " <<
                    magic_enum::enum_name(encoding) << std::endl;
                return false;
            }
        }
        else
            encoding = g->encoding;
    }
    for (auto g : ensembleGrids)
    {
        if (!g)
        {
            std::cerr << "One latent grid was null" << std::endl;
            return false;
        }
        if (!g->isValid())
            return false;
        if (encodingSet)
        {
            if (encoding != g->encoding)
            {
                std::cerr << "All latent grids must share the same encoding modes, but this grid uses " <<
                    magic_enum::enum_name(g->encoding) << ", while previous grids used " <<
                    magic_enum::enum_name(encoding) << std::endl;
                return false;
            }
        }
        else
            encoding = g->encoding;
    }

    //check common channel count
    if (!timeGrids.empty())
    {
        int c = timeGrids[0]->gridChannels;
        for (size_t i=1; i<timeGrids.size(); ++i)
        {
            if (timeGrids[i]->gridChannels != c)
            {
                std::cerr << "Time grid " << i << " uses a different channel count of " <<
                    timeGrids[i]->gridChannels << " than previous grids with a channel count of " <<
                    c << std::endl;
                return false;
            }
        }
    }
    if (!ensembleGrids.empty())
    {
        int c = ensembleGrids[0]->gridChannels;
        for (size_t i = 1; i < ensembleGrids.size(); ++i)
        {
            if (ensembleGrids[i]->gridChannels != c)
            {
                std::cerr << "Time grid " << i << " uses a different channel count of " <<
                    ensembleGrids[i]->gridChannels << " than previous grids with a channel count of " <<
                    c << std::endl;
                return false;
            }
        }
    }
    return true;
=======
	if (timeGrids.empty() && ensembleGrids.empty())
	{
		std::cerr << "Either time or ensemble grids must be specified!" << std::endl;
		return false;
	}

	//check common encoding
	LatentGrid::Encoding encoding = LatentGrid::FLOAT;
	bool encodingSet = false;
	for (auto g : timeGrids)
	{
		if (!g)
		{
			std::cerr << "One latent grid was null" << std::endl;
			return false;
		}
		if (!g->isValid())
			return false;
		if (encodingSet)
		{
			if (encoding != g->encoding)
			{
				std::cerr << "All latent grids must share the same encoding modes, but this grid uses " <<
					magic_enum::enum_name(g->encoding) << ", while previous grids used " <<
					magic_enum::enum_name(encoding) << std::endl;
				return false;
			}
		}
		else
			encoding = g->encoding;
	}
	for (auto g : ensembleGrids)
	{
		if (!g)
		{
			std::cerr << "One latent grid was null" << std::endl;
			return false;
		}
		if (!g->isValid())
			return false;
		if (encodingSet)
		{
			if (encoding != g->encoding)
			{
				std::cerr << "All latent grids must share the same encoding modes, but this grid uses " <<
					magic_enum::enum_name(g->encoding) << ", while previous grids used " <<
					magic_enum::enum_name(encoding) << std::endl;
				return false;
			}
		}
		else
			encoding = g->encoding;
	}

	//check common channel count
	if (!timeGrids.empty())
	{
		int c = timeGrids[0]->gridChannels;
		for (size_t i=1; i<timeGrids.size(); ++i)
		{
			if (timeGrids[i]->gridChannels != c)
			{
				std::cerr << "Time grid " << i << " uses a different channel count of " <<
					timeGrids[i]->gridChannels << " than previous grids with a channel count of " <<
					c << std::endl;
				return false;
			}
		}
	}
	if (!ensembleGrids.empty())
	{
		int c = ensembleGrids[0]->gridChannels;
		for (size_t i = 1; i < ensembleGrids.size(); ++i)
		{
			if (ensembleGrids[i]->gridChannels != c)
			{
				std::cerr << "Time grid " << i << " uses a different channel count of " <<
					ensembleGrids[i]->gridChannels << " than previous grids with a channel count of " <<
					c << std::endl;
				return false;
			}
		}
	}
	return true;
>>>>>>> 805565fc
}

void renderer::LatentGridTimeAndEnsemble::clearGPUResources()
{
    for (auto g : timeGrids) g->clearGPUResources();
    for (auto g : ensembleGrids) g->clearGPUResources();
}

int renderer::LatentGridTimeAndEnsemble::getResolution() const
{
    assert(isValid());
    if (!timeGrids.empty()) return timeGrids[0]->gridSizeX;
    if (!ensembleGrids.empty()) return ensembleGrids[0]->gridSizeX;
    throw std::runtime_error("at least one grid must be active!");
}

renderer::LatentGrid::Encoding renderer::LatentGridTimeAndEnsemble::getCommonEncoding() const
{
    assert(isValid());
    if (!timeGrids.empty()) return timeGrids[0]->encoding;
    if (!ensembleGrids.empty()) return ensembleGrids[0]->encoding;
    throw std::runtime_error("at least one grid must be active!");
}

int renderer::LatentGridTimeAndEnsemble::getTimeChannels() const
{
    assert(isValid());
    if (timeGrids.empty()) return 0;
    return timeGrids[0]->gridChannels;
}

int renderer::LatentGridTimeAndEnsemble::getEnsembleChannels() const
{
    assert(isValid());
    if (ensembleGrids.empty()) return 0;
    return ensembleGrids[0]->gridChannels;
}

const int renderer::LatentGridTimeAndEnsemble::VERSION = 1;

renderer::LatentGridTimeAndEnsemble_ptr renderer::LatentGridTimeAndEnsemble::load(std::istream& in)
{
    int version;
    in.read(reinterpret_cast<char*>(&version), sizeof(int));
    if (version > VERSION)
        throw std::runtime_error("Unknown version for LatentGridTimeAndEnsemble " + std::to_string(version));

    auto g = std::make_shared<LatentGridTimeAndEnsemble>();
    in.read(reinterpret_cast<char*>(&g->timeMin), sizeof(int));
    in.read(reinterpret_cast<char*>(&g->timeNum), sizeof(int));
    in.read(reinterpret_cast<char*>(&g->timeStep), sizeof(int));
    in.read(reinterpret_cast<char*>(&g->ensembleMin), sizeof(int));
    in.read(reinterpret_cast<char*>(&g->ensembleNum), sizeof(int));
    std::cout << "Load " << g->timeNum << " time grids and " << g->ensembleNum << " ensemble grids" << std::endl;
    g->timeGrids.resize(g->timeNum);
    for (int i = 0; i < g->timeNum; ++i)
        g->timeGrids[i] = LatentGrid::load(in);
    g->ensembleGrids.resize(g->ensembleNum);
    for (int i = 0; i < g->ensembleNum; ++i)
        g->ensembleGrids[i] = LatentGrid::load(in);

    return g;
}

void renderer::LatentGridTimeAndEnsemble::save(std::ostream& out) const
{
    if (!isValid())
        throw std::runtime_error("LatentGridTimeAndEnsemble is not valid, cannot save");
    out.write(reinterpret_cast<const char*>(&VERSION), sizeof(int));
    out.write(reinterpret_cast<const char*>(&timeMin), sizeof(int));
    out.write(reinterpret_cast<const char*>(&timeNum), sizeof(int));
    out.write(reinterpret_cast<const char*>(&timeStep), sizeof(int));
    out.write(reinterpret_cast<const char*>(&ensembleMin), sizeof(int));
    out.write(reinterpret_cast<const char*>(&ensembleNum), sizeof(int));
    for (int i = 0; i < timeNum; ++i)
        timeGrids[i]->save(out);
    for (int i = 0; i < ensembleNum; ++i)
        ensembleGrids[i]->save(out);
}

renderer::SceneNetwork::SceneNetwork()
<<<<<<< HEAD
    : boxMin_{make_float3(-5.f)}
    , boxSize_{make_float3(1.f)}
    , input_{std::make_shared<InputParametrization>()}
    , output_{std::make_shared<OutputParametrization>()}
    , inner_{std::make_shared<InnerNetworks>()}
{
}

void renderer::SceneNetwork::setTimeAndEnsemble(float time, int ensemble)
{
    if (!latentGrid())
    {
        std::cerr << "No latent grid specified, setTimeAndEnsemble has no effect" << std::endl;
        return;
    }
    float oldTime = currentTime_;
    int oldEnsemble = currentEnsemble_;
    //silently clamp
    currentTime_ = clamp(time, 
        static_cast<float>(latentGrid()->timeMin), 
        static_cast<float>(latentGrid()->timeMaxInclusive()));
    currentEnsemble_ = clamp(ensemble, latentGrid()->ensembleMin, latentGrid()->ensembleMaxInclusive());

    //clear cache, as time and ensemble are written to constant memory
    if (oldTime != currentTime_ || oldEnsemble != currentEnsemble_)
        cacheConstantMemory_.clear();
=======
	: boxMin_{make_float3(-5.f)}
	, boxSize_{make_float3(1.f)}
	, input_{std::make_shared<InputParametrization>()}
	, output_{std::make_shared<OutputParametrization>()}
{
}

void renderer::SceneNetwork::addLayer(Layer_ptr layer)
{
	if (hidden_.empty() && input_->numFourierFeatures>0)
	{
		//first layer, modify to include skipped inputs
		Layer::weights_t wOld = layer->weights;
		Layer::weights_t wNew;
		int newChannelsIn = layer->channelsIn;
		if (!input_->hasTime) {
			if (input_->hasDirection)
			{
				newChannelsIn = layer->channelsIn + 2;
				wNew.resize((layer->channelsIn + 2) * layer->channelsOut);
				//position
				for (int cin = 0; cin < 3; cin++)
					for (int cout = 0; cout < layer->channelsOut; ++cout)
						wNew[cout * newChannelsIn + cin] = wOld[cout * layer->channelsIn + cin];
				//direction
				for (int cin = 0; cin < 3; cin++)
					for (int cout = 0; cout < layer->channelsOut; ++cout)
						wNew[cout * newChannelsIn + cin + 4] = wOld[cout * layer->channelsIn + cin + 3];
				//fourier + extra
				int numExtra = layer->channelsIn - 6;
				for (int cin = 0; cin < numExtra; cin++)
					for (int cout = 0; cout < layer->channelsOut; ++cout)
						wNew[cout * newChannelsIn + cin + 8] = wOld[cout * layer->channelsIn + cin + 6];
			}
			else
			{
				newChannelsIn = layer->channelsIn + 1;
				wNew.resize((layer->channelsIn + 1) * layer->channelsOut);
				//position
				for (int cin = 0; cin < 3; cin++)
					for (int cout = 0; cout < layer->channelsOut; ++cout)
						wNew[cout * newChannelsIn + cin] = wOld[cout * layer->channelsIn + cin];
				//fourier + extra
				int numExtra = layer->channelsIn - 3;
				for (int cin = 0; cin < numExtra; cin++)
					for (int cout = 0; cout < layer->channelsOut; ++cout)
						wNew[cout * newChannelsIn + cin + 4] = wOld[cout * layer->channelsIn + cin + 3];
			}
			hidden_.push_back(std::make_shared<Layer>(newChannelsIn, layer->channelsOut, wNew, layer->bias, layer->activation, layer->activationParameter));
		} else
		{
			//time adds an extra input after position -> only modify if we also have direction
			if (input_->hasDirection)
			{
				newChannelsIn = layer->channelsIn + 1;
				wNew.resize((layer->channelsIn + 1) * layer->channelsOut);
				//position + time
				for (int cin = 0; cin < 4; cin++)
					for (int cout = 0; cout < layer->channelsOut; ++cout)
						wNew[cout * newChannelsIn + cin] = wOld[cout * layer->channelsIn + cin];
				//direction
				for (int cin = 0; cin < 3; cin++)
					for (int cout = 0; cout < layer->channelsOut; ++cout)
						wNew[cout * newChannelsIn + cin + 4] = wOld[cout * layer->channelsIn + cin + 4];
				//fourier + extra
				int numExtra = layer->channelsIn - 6;
				for (int cin = 0; cin < numExtra; cin++)
					for (int cout = 0; cout < layer->channelsOut; ++cout)
						wNew[cout * newChannelsIn + cin + 8] = wOld[cout * layer->channelsIn + cin + 7];
				//add modified
				hidden_.push_back(std::make_shared<Layer>(newChannelsIn, layer->channelsOut, wNew, layer->bias, layer->activation, layer->activationParameter));
			} else
			{
				//no change needed
				hidden_.push_back(layer);
			}
		}
	}
	else if (layer->channelsIn < 16 || layer->channelsOut < 16)
	{
		//first layer (no fourier features) or last layer (to density/color)
		//transpose
		Layer::weights_t wOld = layer->weights;
		Layer::weights_t wNew;
		wNew.resize(wOld.size());
		for (int cout = 0; cout < layer->channelsOut; ++cout)
			for (int cin = 0; cin < layer->channelsIn; ++cin)
				wNew[cout + layer->channelsOut * cin] = wOld[cout * layer->channelsIn + cin];
		hidden_.push_back(std::make_shared<Layer>(layer->channelsIn, layer->channelsOut, wNew, layer->bias, layer->activation, layer->activationParameter));
	}
	else
	{
		//regular hidden layers, simply add
		hidden_.push_back(layer);
	}
}

void renderer::SceneNetwork::addLayerFromTorch(const torch::Tensor& weights, const torch::Tensor& bias,
	Layer::Activation activation, float activationParameter)
{
	CHECK_DIM(weights, 2);
	CHECK_DIM(bias, 1);
	CHECK_SIZE(weights, 0, bias.size(0));

	at::Tensor weights2 = weights.cpu();
	at::Tensor bias2 = bias.cpu();
	const auto weightsAcc = weights2.accessor<float, 2>();
	const auto biasAcc = bias2.accessor<float, 1>();

	int channelsIn = weights.size(1);
	int channelsOut = weights.size(0);

	Layer::weights_t w(channelsIn * channelsOut);
	for (int cout = 0; cout < channelsOut; ++cout)
		for (int cin = 0; cin < channelsIn; ++cin)
			w[cout * channelsIn + cin] = __float2half(weightsAcc[cout][cin]);

	Layer::bias_t b(bias.size(0));
	for (int col = 0; col < b.size(); ++col)
		b[col] = __float2half(biasAcc[col]);

	addLayer(std::make_shared<Layer>(channelsIn, channelsOut, w, b, activation, activationParameter));
>>>>>>> 805565fc
}

void renderer::SceneNetwork::setCurrentNetwork(int i)
{
    TORCH_CHECK(0 <= i && i < inner_->numInnerNetworks(), "network index out of bounds");
    if (i != currentNetwork_) {
        currentNetwork_ = i;
        //clear cache, as the weights have to be changed
        cacheConstantMemory_.clear();
    }
}

void renderer::SceneNetwork::setCurrentParameter(int p)
{
    TORCH_CHECK(0 <= p && p < inner_->numOutputParameters(), "parameter index out of bounds");
    if (p != currentParameter_) {
        currentParameter_ = p;
        //clear cache, as the weights have to be changed
        cacheConstantMemory_.clear();
    }
}

bool renderer::SceneNetwork::valid() const
{
<<<<<<< HEAD
    if (!input()->valid())
    {
        std::cerr << "Input parametrization is invalid" << std::endl;
        return false;
    }
    if (latentGrid() && !latentGrid()->isValid())
    {
        std::cerr << "LatentGrid is invalid" << std::endl;
        return false;
    }
    if (latentGrid() && input()->numFourierFeatures==0)
    {
        std::cerr << "Currently, LatentGrid requires fourier features as well" << std::endl;
        return false;
    }

    int current_channel = input()->channelsOut();
    if (latentGrid()) current_channel += latentGrid()->getTotalChannels();
    if (!inner_->valid(current_channel, output_))
    {
        std::cerr << "Hidden layers are invalid" << std::endl;
        return false;
    }
    return true;
=======
	if (!input()->valid())
	{
		std::cerr << "Input parametrization is invalid" << std::endl;
		return false;
	}
	if (latentGrid() && !latentGrid()->isValid())
	{
		std::cerr << "LatentGrid is invalid" << std::endl;
		return false;
	}
	if (latentGrid() && input()->numFourierFeatures==0)
	{
		std::cerr << "Currently, LatentGrid requires fourier features as well" << std::endl;
		return false;
	}

	int current_channel = input()->channelsOut();
	if (latentGrid()) current_channel += latentGrid()->getTotalChannels();
	for (size_t i = 0; i < hidden_.size(); ++i)
	{
		auto l = hidden_[i];
		if (l->channelsIn != current_channel)
		{
			std::cerr << "Invalid input channels at hidden layer " << i << ", expected " << current_channel
				<< ", got " << l->channelsIn << std::endl;
			return false;
		}
		if (!l->valid(i == hidden_.size()-1))
		{
			std::cerr << "Invalid hidden layer " << i <<
				", probably weights and bias don't match or are not a multiple of 4" << std::endl;
			return false;
		}
		current_channel = l->channelsOut;
	}
	if (current_channel != output()->channelsIn())
	{
		std::cerr <<
			"Output channels from the hidden layers don't match the expected channels for the output parametrization. "
			<< "Expected " << output()->channelsIn() << ", got " << current_channel << std::endl;
		return false;
	}
	return true;
>>>>>>> 805565fc
}

int renderer::SceneNetwork::computeMaxWarps(bool onlySharedMemory, bool adjoint) const
{
    static const int maxShared = 48 * 1024;
    static const int maxConstant = 16 * 1024;
    static const int bytesPerEntry = sizeof(half);
    static const int warpSize = 32;
    static_assert(sizeof(half) == 2, "What compiler did you smoke?");

<<<<<<< HEAD
    int numShared = 0; //num entries
    int numConst = 0;
    //input
    if (input_->numFourierFeatures)
        numConst += input_->fourierMatrix.size();
    //hidden
    int lastChannels = input_->channelsOut();
    int maxChannels = lastChannels;
    // we can take any network here, as they all have the same architecture
    for (const auto& l : inner_->getInnerNetwork(0)->getLayers())
    {
        //input layer (if not fourier features) and output layer are in constant memory
        if (l->channelsIn<16 || l->channelsOut<16)
        {
            numConst += l->weights.size() + l->bias.size();
        }
        else {
            numShared += l->weights.size() + l->bias.size();
        }
        lastChannels = l->channelsOut;
        maxChannels = max(maxChannels, lastChannels);
    }

    if (onlySharedMemory)
    {
        numShared += numConst;
        numConst = 0;
    }

    //scale with bytes per entry
    numShared *= bytesPerEntry;
    numConst *= bytesPerEntry;
    maxChannels *= bytesPerEntry;

    if (numConst > maxConstant)
        return -1; //constants out of bounds
    int numWarps = static_cast<int>(std::floor((maxShared - numShared) / static_cast<float>(maxChannels * warpSize)));
    if (numWarps <= 0)
        return -1; //shared memory out of bounds
    return numWarps;
=======
	int numShared = 0; //num entries
	int numConst = 0;
	//input
	if (input_->numFourierFeatures)
		numConst += input_->fourierMatrix.size();
	//hidden
	int lastChannels = input_->channelsOut();
	int maxChannels = lastChannels;
	for (const auto& l : hidden_)
	{
		//input layer (if not fourier features) and output layer are in constant memory
		if (l->channelsIn<16 || l->channelsOut<16)
		{
			numConst += l->weights.size() + l->bias.size();
		}
		else {
			numShared += l->weights.size() + l->bias.size();
		}
		lastChannels = l->channelsOut;
		maxChannels = max(maxChannels, lastChannels);
	}

	if (onlySharedMemory)
	{
		numShared += numConst;
		numConst = 0;
	}

	int entriesPerThread = maxChannels;
	if (adjoint)
	{
		entriesPerThread += (static_cast<int>(hidden_.size()) - 1) * maxChannels;
	}

	//scale with bytes per entry
	numShared *= bytesPerEntry;
	numConst *= bytesPerEntry;
	maxChannels *= bytesPerEntry;
	entriesPerThread *= bytesPerEntry;

	if (numConst > maxConstant)
		return -1; //constants out of bounds
	int numWarps = static_cast<int>(std::floor((maxShared - numShared) / static_cast<float>(entriesPerThread * warpSize)));
	if (numWarps <= 0)
		return -1; //shared memory out of bounds
	return numWarps;
>>>>>>> 805565fc
}

int renderer::SceneNetwork::numParameters() const
{
    int numParameters = 0;
    //input
    if (input_->numFourierFeatures)
        numParameters += input_->fourierMatrix.size();
    //hidden
    // we can take any network here, as they all have the same architecture
    for (const auto& l : inner_->getInnerNetwork(0)->getLayers())
    {
        numParameters += l->weights.size() + l->bias.size();
    }
    return numParameters;
}

const int renderer::SceneNetwork::VERSION = 3;

renderer::SceneNetwork_ptr renderer::SceneNetwork::load(std::istream& in)
{
<<<<<<< HEAD
    int version;
    in.read(reinterpret_cast<char*>(&version), sizeof(int));
    if (version > VERSION)
        throw std::runtime_error("Unknown version for InputParametrization " + std::to_string(version));

    SceneNetwork_ptr p = std::make_shared<SceneNetwork>();
    p->input_ = InputParametrization::load(in);
    p->output_ = OutputParametrization::load(in);
    if (version <= 2)
    {
        //old version, only one inner network
        auto n = p->inner_->addInnerNetwork();
        int numLayers;
        in.read(reinterpret_cast<char*>(&numLayers), sizeof(int));
        for (int i = 0; i < numLayers; ++i)
            n->addLayerRaw(Layer::load(in));
    } else
    {
        //new version,
        p->inner_ = InnerNetworks::load(in);
    }
    in.read(reinterpret_cast<char*>(&p->boxMin_.x), sizeof(float3));
    in.read(reinterpret_cast<char*>(&p->boxSize_.x), sizeof(float3));
    if (version == 2)
    {
        //include latent grid
        char hasLatentGrid;
        in.read(&hasLatentGrid, 1);
        if (hasLatentGrid>0)
        {
            p->latentGrid_ = LatentGridTimeAndEnsemble::load(in);
        }
    }

    if (!p->valid())
        throw std::runtime_error("The network is not valid, did it get corrupted?");

    return p;
=======
	int version;
	in.read(reinterpret_cast<char*>(&version), sizeof(int));
	if (version > VERSION)
		throw std::runtime_error("Unknown version for InputParametrization " + std::to_string(version));

	SceneNetwork_ptr p = std::make_shared<SceneNetwork>();
	p->input_ = InputParametrization::load(in);
	p->output_ = OutputParametrization::load(in);
	int numLayers;
	in.read(reinterpret_cast<char*>(&numLayers), sizeof(int));
	for (int i = 0; i < numLayers; ++i)
		p->hidden_.push_back(Layer::load(in));
	in.read(reinterpret_cast<char*>(&p->boxMin_.x), sizeof(float3));
	in.read(reinterpret_cast<char*>(&p->boxSize_.x), sizeof(float3));
	if (version == 2)
	{
		//include latent grid
		char hasLatentGrid;
		in.read(&hasLatentGrid, 1);
		if (hasLatentGrid>0)
		{
			p->latentGrid_ = LatentGridTimeAndEnsemble::load(in);
		}
	}
	return p;
>>>>>>> 805565fc
}

void renderer::SceneNetwork::save(std::ostream& out) const
{
    if (!valid())
        throw std::runtime_error("scene network is not valid, cannot save");
    out.write(reinterpret_cast<const char*>(&VERSION), sizeof(int));
    input_->save(out);
    output_->save(out);
    inner_->save(out);
    out.write(reinterpret_cast<const char*>(&boxMin_.x), sizeof(float3));
    out.write(reinterpret_cast<const char*>(&boxSize_.x), sizeof(float3));
    char hasLatentGrid = latentGrid_ ? 1 : 0;
    out.write(&hasLatentGrid, 1);
    if (latentGrid_) latentGrid_->save(out);
}

void renderer::SceneNetwork::clearGPUResources()
{
    cacheConstantMemory_.clear();
    cacheDefines_.clear();
    if (latentGrid())
        latentGrid()->clearGPUResources();
}

std::string renderer::SceneNetwork::codeReturnType() const
{
<<<<<<< HEAD
    switch (output()->outputMode)
    {
    case OutputParametrization::DENSITY:
    case OutputParametrization::DENSITY_DIRECT:
        return "real_t";
    case OutputParametrization::RGBO:
    case OutputParametrization::RGBO_DIRECT:
        return "real_t";
    default: throw std::runtime_error("Unknown output mode");
    }
}

std::string renderer::SceneNetwork::getDefines(const IKernelModule::GlobalSettings& s, 
    int numWarps, bool firstAndLastInSharedMemory) const
{
    if (!cacheDefines_.empty()) return cacheDefines_;

    bool hasVolumetricFeatures = latentGrid_ != nullptr;
    bool hasFourierFeatures = input_->numFourierFeatures > 0;

    // we can take any network here, as they all have the same architecture
    const auto& hidden = inner_->getInnerNetwork(0)->getLayers();
    int hiddenChannels = hasFourierFeatures ? hidden[0]->channelsIn : hidden[0]->channelsOut;

    int latentGridChannelsDiv16 = 0;
    int latentGridEncoding = 0;
    if (hasVolumetricFeatures)
    {
        if (!latentGrid_->isValid()) throw std::runtime_error("Latent Grid invalid");
        latentGridChannelsDiv16 = latentGrid_->getTotalChannels() / 16;
        latentGridEncoding = static_cast<int>(latentGrid_->getCommonEncoding());
        hiddenChannels -= latentGridChannelsDiv16 * 16;
    }

    int numHiddenLayers = static_cast<int>(hidden.size()) - 1; //last layer with scalar or color output is handled separately
    if (!hasFourierFeatures) numHiddenLayers--; //special first layer from position
    if (hasVolumetricFeatures) numHiddenLayers--; //first layer is explicitly handled
    for (int i = 1; i < hidden.size(); ++i)
        if (hidden[i]->channelsIn != hiddenChannels)
            throw std::runtime_error("Currently, all hidden layers must have the same size");
    if (hiddenChannels % 16 != 0)
        throw std::runtime_error("Hidden channels must be a multiple of 16");
    if (numHiddenLayers<0)
        throw std::runtime_error("at least one hidden layer needed");

    auto activation = hidden[0]->activation;
    for (int i = 1; i < hidden.size() - 1; ++i)
        if (hidden[i]->activation != activation)
            throw std::runtime_error("Currently, all hidden layers must have the same activation function");
    if (hidden[hidden.size() - 1]->activation != Layer::None)
        throw std::runtime_error("The last layer must have activation 'None'");

    int baseChannels = input_->hasDirection ? 8 : 4;
    if (hasFourierFeatures && input_->numFourierFeatures != ((hidden[0]->channelsIn - baseChannels - latentGridChannelsDiv16*16) / 2))
        throw std::runtime_error(tinyformat::format(
            "If fourier features are defined, 2*num_fourier+%d==hidden[0].channelsIn() must hold. num_fourier=%d, channelsIn=%d",
            baseChannels, input_->numFourierFeatures, hidden[0]->channelsIn));

    int directionMode = 0;
    if (input_->hasDirection)
        directionMode = input_->useDirectionInFourierFeatures ? 2 : 1;

    std::stringstream ss;
    ss << "#define BLOCK_SIZE " << (numWarps * 32) << "\n";
    ss << "#define NUM_HIDDEN_LAYERS " << numHiddenLayers << "\n";
    ss << "#define HIDDEN_CHANNELS_DIV16 " << (hiddenChannels / 16) << "\n";
    ss << "#define HAS_FOURIER_FEATURES " << (input_->numFourierFeatures > 0 ? 1 : 0) << "\n";
    ss << "#define NUM_FOURIER_FEATURES " << input_->numFourierFeatures << "\n";
    ss << "#define USE_DIRECTION " << directionMode << "\n";
    ss << "#define ACTIVATION " << Layer::ActivationNames[activation] << "\n";
    ss << "#define OUTPUT_MODE " << int(output_->outputMode) << "\n";
    ss << "#define FIRST_AND_LAST_IN_SHARED_MEMORY " << (firstAndLastInSharedMemory ? 1 : 0) << "\n";
    ss << "#define LATENT_GRID_CHANNELS_DIV16 " << latentGridChannelsDiv16 << "\n";
    ss << "#define LATENT_GRID_ENCODING " << latentGridEncoding << "\n";
    ss << "#define PASS_TIME_TO_NETWORK " << (input_->hasTime?1:0) << "\n";
    //std::cout << "DEFINES:\n" << ss.str() << std::endl;
    cacheDefines_ = ss.str();
    return cacheDefines_;
=======
	switch (output()->outputMode)
	{
	case OutputParametrization::DENSITY:
	case OutputParametrization::DENSITY_DIRECT:
		return "real_t";
	case OutputParametrization::RGBO:
	case OutputParametrization::RGBO_DIRECT:
		return "real4";
	case OutputParametrization::DENSITY_GRADIENT:
	case OutputParametrization::DENSITY_GRADIENT_DIRECT:
	case OutputParametrization::DENSITY_GRADIENT_CUBIC:
	case OutputParametrization::DENSITY_CURVATURE:
	case OutputParametrization::DENSITY_CURVATURE_DIRECT:
		return "real_t";
	default: throw std::runtime_error("Unknown output mode");
	}
}

bool renderer::SceneNetwork::supportsNormals() const
{
	return output_->isDensityGradient() || output_->isDensityCurvature();
}

std::string renderer::SceneNetwork::getDefines(
	const IKernelModule::GlobalSettings& s, 
	int numWarps, bool firstAndLastInSharedMemory,
	GradientMode gradientMode) const
{
	// For time measures: keep the gradient mode (e.g. adjoint), even if no gradients
	// are needed in the end.
	//if (!s.volumeShouldProvideNormals) gradientMode = GradientMode::OFF_OR_DIRECT;

	if (output_->isColor()) gradientMode = GradientMode::OFF_OR_DIRECT;
	if (!cacheDefines_.empty() &&
		cacheNumWarps_ == numWarps &&
		cacheFirstAndLastInSharedMemory_ == firstAndLastInSharedMemory &&
		cacheGradientMode_ == gradientMode) {
		return cacheDefines_;
	}
	cacheNumWarps_ = numWarps;
	cacheFirstAndLastInSharedMemory_ = firstAndLastInSharedMemory;
	cacheGradientMode_ = gradientMode;

	bool hasVolumetricFeatures = latentGrid_ != nullptr;
	bool hasFourierFeatures = input_->numFourierFeatures > 0;

	int hiddenChannels = hasFourierFeatures ? hidden_[0]->channelsIn : hidden_[0]->channelsOut;

	int latentGridChannelsDiv16 = 0;
	int latentGridEncoding = 0;
	if (hasVolumetricFeatures)
	{
		if (!latentGrid_->isValid()) throw std::runtime_error("Latent Grid invalid");
		latentGridChannelsDiv16 = latentGrid_->getTotalChannels() / 16;
		latentGridEncoding = static_cast<int>(latentGrid_->getCommonEncoding());
		hiddenChannels -= latentGridChannelsDiv16 * 16;
	}

	int numHiddenLayers = static_cast<int>(hidden_.size()) - 1; //last layer with scalar or color output is handled separately
	if (!hasFourierFeatures) numHiddenLayers--; //special first layer from position
	if (hasVolumetricFeatures) numHiddenLayers--; //first layer is explicitly handled
	for (int i = 1; i < hidden_.size(); ++i)
		if (hidden_[i]->channelsIn != hiddenChannels)
			throw std::runtime_error("Currently, all hidden layers must have the same size");
	if (hiddenChannels % 16 != 0)
		throw std::runtime_error("Hidden channels must be a multiple of 16");
	if (numHiddenLayers<0)
		throw std::runtime_error("at least one hidden layer needed");

	auto activation = hidden_[0]->activation;
	for (int i = 1; i < hidden_.size() - 1; ++i)
		if (hidden_[i]->activation != activation)
			throw std::runtime_error("Currently, all hidden layers must have the same activation function");
	if (hidden_[hidden_.size() - 1]->activation != Layer::None)
		throw std::runtime_error("The last layer must have activation 'None'");

	int baseChannels = input_->hasDirection ? 8 : 4;
	if (hasFourierFeatures && input_->numFourierFeatures != ((hidden_[0]->channelsIn - baseChannels - latentGridChannelsDiv16*16) / 2))
		throw std::runtime_error(tinyformat::format(
			"If fourier features are defined, 2*num_fourier+%d==hidden[0].channelsIn() must hold. num_fourier=%d, channelsIn=%d",
			baseChannels, input_->numFourierFeatures, hidden_[0]->channelsIn));

	int directionMode = 0;
	if (input_->hasDirection)
		directionMode = input_->useDirectionInFourierFeatures ? 2 : 1;

	std::stringstream ss;
	ss << "#define BLOCK_SIZE " << (numWarps * 32) << "\n";
	ss << "#define NUM_HIDDEN_LAYERS " << numHiddenLayers << "\n";
	ss << "#define HIDDEN_CHANNELS_DIV16 " << (hiddenChannels / 16) << "\n";
	ss << "#define HAS_FOURIER_FEATURES " << (input_->numFourierFeatures > 0 ? 1 : 0) << "\n";
	ss << "#define NUM_FOURIER_FEATURES " << input_->numFourierFeatures << "\n";
	ss << "#define USE_DIRECTION " << directionMode << "\n";
	ss << "#define ACTIVATION " << Layer::ActivationNames[activation] << "\n";
	ss << "#define OUTPUT_MODE " << int(output_->outputMode) << "\n";
	ss << "#define FIRST_AND_LAST_IN_SHARED_MEMORY " << (firstAndLastInSharedMemory ? 1 : 0) << "\n";
	ss << "#define LATENT_GRID_CHANNELS_DIV16 " << latentGridChannelsDiv16 << "\n";
	ss << "#define LATENT_GRID_ENCODING " << latentGridEncoding << "\n";
	ss << "#define PASS_TIME_TO_NETWORK " << (input_->hasTime?1:0) << "\n";
	ss << "#define GRADIENT_MODE " << static_cast<int>(gradientMode) << "\n";
	//std::cout << "DEFINES:\n" << ss.str() << std::endl;
	cacheDefines_ = ss.str();
	return cacheDefines_;
>>>>>>> 805565fc
}

std::vector<std::string> renderer::SceneNetwork::getIncludeFileNames(const IKernelModule::GlobalSettings& s) const
{
    return { "renderer_volume_tensorcores.cuh" };
}

std::string renderer::SceneNetwork::getConstantDeclarationName(const IKernelModule::GlobalSettings& s) const
{
    return "volumeInterpolationTensorcoresParameters";
}

std::string renderer::SceneNetwork::getPerThreadType(const IKernelModule::GlobalSettings& s) const
{
    return "::kernel::VolumeInterpolationTensorcores";
}

void renderer::SceneNetwork::fillConstantMemory(
<<<<<<< HEAD
    const IKernelModule::GlobalSettings& s, CUdeviceptr ptr,
    CUstream stream)
{
    if (!cacheConstantMemory_.empty())
    {
        CU_SAFE_CALL(cuMemcpyHtoDAsync(ptr, cacheConstantMemory_.data(), cacheConstantMemory_.size(), stream));
        return;
    }

    static std::vector<char> MEMORY(1024 * 1024);

    const bool hasFourierFeatures = input_->numFourierFeatures > 0;
    const bool hasDirection = input_->hasDirection;
    const bool hasColorOutput = output_->outputMode == OutputParametrization::RGBO || output_->outputMode == OutputParametrization::RGBO_DIRECT;
    
    size_t index = 0;
    const auto addWithPadding = [&](const void* mem, size_t len, int padding = 32)
    {
        //add padding
        index = kernel::roundUpPower2(index, padding);
        if (len > 0) {
            release_assert(index + len < MEMORY.size());
            memcpy(MEMORY.data() + index, mem, len);
            index += len;
        }
    };

    const InnerNetwork_ptr network = inner_->getInnerNetwork(currentNetwork());
    const auto& hidden = network->getLayers();
    const int parameter = currentParameter();

    if (hasFourierFeatures)
    {
        addWithPadding(input_->fourierMatrix.data(), sizeof(half) * input_->fourierMatrix.size()); //cWeightsFourier
    }
    else
    {
        int C = hasDirection ? 6 : 3;
        release_assert(hidden[0]->channelsIn == C);
        addWithPadding(hidden[0]->weights.data(), sizeof(half) * C * hidden[0]->channelsOut); //cWeightsFirst
        addWithPadding(hidden[0]->bias.data(), sizeof(half) * hidden[0]->channelsOut); //cBiasFirst
    }
=======
	const IKernelModule::GlobalSettings& s, float fdStepsize, CUdeviceptr ptr,
	CUstream stream)
{
	if (!cacheConstantMemory_.empty() && fdStepsize==cacheFDStepsize_)
	{
		CU_SAFE_CALL(cuMemcpyHtoDAsync(ptr, cacheConstantMemory_.data(), cacheConstantMemory_.size(), stream));
		return;
	}
	cacheFDStepsize_ = fdStepsize;

	static std::vector<char> MEMORY(1024 * 1024);

	const bool hasFourierFeatures = input_->numFourierFeatures > 0;
	const bool hasDirection = input_->hasDirection;
	const bool hasColorOutput = output_->outputMode == OutputParametrization::RGBO || output_->outputMode == OutputParametrization::RGBO_DIRECT;
	
	size_t index = 0;
	const auto addWithPadding = [&](const void* mem, size_t len, int padding = 32)
	{
		//add padding
		index = kernel::roundUpPower2(index, padding);
		if (len > 0) {
			release_assert(index + len < MEMORY.size());
			memcpy(MEMORY.data() + index, mem, len);
			index += len;
		}
	};

	if (hasFourierFeatures)
	{
		addWithPadding(input_->fourierMatrix.data(), sizeof(half) * input_->fourierMatrix.size()); //cWeightsFourier
	}
	else
	{
		int C = hasDirection ? 6 : 3;
		release_assert(hidden_[0]->channelsIn == C);
		addWithPadding(hidden_[0]->weights.data(), sizeof(half) * C * hidden_[0]->channelsOut); //cWeightsFirst
		addWithPadding(hidden_[0]->bias.data(), sizeof(half) * hidden_[0]->channelsOut); //cBiasFirst
	}
>>>>>>> 805565fc

#define DUMP_ARRAY_HALF(ax, count)	\
    do {printf(#ax ":"); for (int ii=0; ii<(count); ++ii) {printf(" %.2f", __half2float(ax[ii]));} printf("\n"); } while(0)
#define DUMP_ARRAY_INT(ax, count)	\
    do {printf(#ax ":"); for (int ii=0; ii<(count); ++ii) {printf(" %d", int(ax[ii]));} printf("\n"); } while(0)
#define DUMP_ARRAY_FLOAT4(ax, count)	\
<<<<<<< HEAD
    do {printf(#ax ":"); for (int ii=0; ii<(count); ++ii) {	\
        printf(" %.2f", ax[ii].x);	\
        printf(" %.2f", ax[ii].y);	\
        printf(" %.2f", ax[ii].z);	\
        printf(" %.2f", ax[ii].w);	\
    } printf("\n"); } while(0)

    bool hasLatentGrid = latentGrid() != nullptr;
    if (hasLatentGrid)
    {
        int gridTimeChannels = latentGrid()->getTimeChannels();
        int gridEnsembleChannels = latentGrid()->getEnsembleChannels();
        int gridTotalChannels = latentGrid()->getTotalChannels();
        int gridTotalChannelsDiv4 = gridTotalChannels / 4;
        bool hasOffsetScale = latentGrid()->getCommonEncoding() != LatentGrid::FLOAT;

        //memory to be stored in the constant buffer
        std::vector<cudaTextureObject_t> cLatentGridA(gridTotalChannelsDiv4);
        std::vector<cudaTextureObject_t> cLatentGridB(gridTotalChannelsDiv4);
        std::vector<float4> cLatentGridOffsetA(gridTotalChannelsDiv4);
        std::vector<float4> cLatentGridOffsetB(gridTotalChannelsDiv4);
        std::vector<float4> cLatentGridScaleA(gridTotalChannelsDiv4);
        std::vector<float4> cLatentGridScaleB(gridTotalChannelsDiv4);
        std::vector<float4> cLatentGridInterpolation(gridTotalChannelsDiv4);

        //time interpolation
        if (latentGrid()->hasTimeGrids()) {
            float time = latentGrid()->interpolateTime(currentTime_);
            int timeLow = std::min(static_cast<int>(time), latentGrid()->timeNum - 1);
            int timeHigh = std::min(timeLow + 1, latentGrid()->timeNum-1);
            LatentGrid_ptr gridLow = latentGrid()->getTimeGrid(timeLow);
            LatentGrid_ptr gridHigh = latentGrid()->getTimeGrid(timeHigh);
            gridLow->copyGridToGPU(true);
            gridHigh->copyGridToGPU(true);
            for (int i = 0; i < gridTimeChannels / 4; ++i)
            {
                cLatentGridA[i] = gridLow->getTexture(i);
                cLatentGridB[i] = gridHigh->getTexture(i);
                if (hasOffsetScale)
                {
                    cLatentGridOffsetA[i] = gridLow->getOffsetOrMean(i);
                    cLatentGridOffsetB[i] = gridHigh->getOffsetOrMean(i);
                    cLatentGridScaleA[i] = gridLow->getScaleOrStd(i);
                    cLatentGridScaleB[i] = gridHigh->getScaleOrStd(i);
                }
                cLatentGridInterpolation[i] = make_float4(time);
            }
        }

        //ensemble interpolation (currently: no interpolation)
        if (latentGrid()->hasEnsembleGrids()) {
            int ensemble = latentGrid()->interpolateEnsemble(currentEnsemble_);
            LatentGrid_ptr grid = latentGrid()->getEnsembleGrid(ensemble);
            grid->copyGridToGPU(true);
            int iOff = gridTimeChannels / 4;
            for (int i = 0; i < gridEnsembleChannels / 4; ++i)
            {
                cLatentGridA[i + iOff] = grid->getTexture(i);
                cLatentGridB[i + iOff] = grid->getTexture(i);
                if (hasOffsetScale)
                {
                    cLatentGridOffsetA[i + iOff] = grid->getOffsetOrMean(i);
                    cLatentGridOffsetB[i + iOff] = grid->getOffsetOrMean(i);
                    cLatentGridScaleA[i + iOff] = grid->getScaleOrStd(i);
                    cLatentGridScaleB[i + iOff] = grid->getScaleOrStd(i);
                }
                cLatentGridInterpolation[i + iOff] = make_float4(0);
            }
        }

        //copy to data
        addWithPadding(cLatentGridA.data(), cLatentGridA.size() * sizeof(cudaTextureObject_t));
        addWithPadding(cLatentGridB.data(), cLatentGridA.size() * sizeof(cudaTextureObject_t));
        if (hasOffsetScale)
        {
            addWithPadding(cLatentGridOffsetA.data(), cLatentGridOffsetA.size() * sizeof(float4));
            addWithPadding(cLatentGridOffsetB.data(), cLatentGridOffsetB.size() * sizeof(float4));
            addWithPadding(cLatentGridScaleA.data(), cLatentGridScaleA.size() * sizeof(float4));
            addWithPadding(cLatentGridScaleB.data(), cLatentGridScaleB.size() * sizeof(float4));
        }
        addWithPadding(cLatentGridInterpolation.data(), cLatentGridInterpolation.size() * sizeof(float4));

        //weights for the first layer
        auto layer = hidden[0];
        int channelsIn = layer->channelsIn;
        int channelsOut = layer->channelsOut;
        addWithPadding(layer->weights.data(), sizeof(half) * channelsIn * channelsOut);
        addWithPadding(layer->bias.data(), sizeof(half) * channelsOut);

        //DUMP_ARRAY_HALF(layer->weights, channelsIn* channelsOut);
        //DUMP_ARRAY_HALF(layer->bias, channelsOut);
    }

    int startHidden = (hasFourierFeatures && !hasLatentGrid) ? 0 : 1;
    int numHidden = static_cast<int>(hidden.size()) - startHidden - 1;
    if (numHidden < 0) throw std::runtime_error("Number of (real) hidden channels is negative. How did that happen?");
    int hiddenChannels = hasFourierFeatures ? hidden[startHidden]->channelsIn : hidden[startHidden]->channelsOut;
    std::vector<half> weightsHidden(max(1, numHidden * hiddenChannels * hiddenChannels));
    std::vector<half> biasHidden(max(1, numHidden * hiddenChannels));
    for (int i=startHidden; i<hidden.size()-1; ++i)
    {
        memcpy(
            weightsHidden.data() + ((i - startHidden) * hiddenChannels * hiddenChannels),
            hidden[i]->weights.data(),
            sizeof(half) * hiddenChannels * hiddenChannels);
        memcpy(
            biasHidden.data() + ((i - startHidden) * hiddenChannels),
            hidden[i]->bias.data(),
            sizeof(half) * hiddenChannels);
    }
    addWithPadding(weightsHidden.data(), weightsHidden.size() * sizeof(half)); //cWeightsHidden
    addWithPadding(biasHidden.data(), biasHidden.size() * sizeof(half)); //cBiasHidden
    //DUMP_ARRAY_HALF(weightsHidden, weightsHidden.size());
    //DUMP_ARRAY_HALF(biasHidden, biasHidden.size());

    int lastHidden = static_cast<int>(hidden.size()) - 1;
    //slice with respect to the parameters
    //original weights are row-major, but the final weights must be col-major
    const auto& lastWeightsIn = hidden[lastHidden]->weights;
    int outputStride = output()->channelsIn();
    int inputStride = hidden[lastHidden]->channelsIn;
    std::vector<half> lastWeightsOut(outputStride * hidden[lastHidden]->channelsIn);
    for (int cin = 0; cin < hidden[lastHidden]->channelsIn; ++cin)
        for (int cout = 0; cout < outputStride; ++cout)
            lastWeightsOut[cout + outputStride * cin] =
                lastWeightsIn[cin + inputStride * (cout + outputStride * parameter)];
    addWithPadding(lastWeightsOut.data(), sizeof(half) * lastWeightsOut.size()); //cWeightsLast
    addWithPadding(
        hidden[lastHidden]->bias.data() + outputStride*parameter,
        sizeof(half) * outputStride); //cBiasLiast

    addWithPadding(&boxMin_.x, sizeof(float3));
    addWithPadding(&boxSize_.x, sizeof(float3));

    float activationParameter = hidden[0]->activationParameter;
    for (int i = 1; i < hidden.size() - 1; ++i)
        if (hidden[startHidden]->activationParameter != activationParameter)
            throw std::runtime_error("Extra parameter of the activation must be the same over all layers");
    addWithPadding(&activationParameter, sizeof(float));

    addWithPadding(nullptr, 0); //pad whole struct
    //write out
    cacheConstantMemory_.resize(index);
    std::copy_n(MEMORY.begin(), index, cacheConstantMemory_.begin());
    CU_SAFE_CALL(cuMemcpyHtoDAsync(ptr, MEMORY.data(), index, stream));
=======
	do {printf(#ax ":"); for (int ii=0; ii<(count); ++ii) {	\
		printf(" %.2f", ax[ii].x);	\
		printf(" %.2f", ax[ii].y);	\
		printf(" %.2f", ax[ii].z);	\
		printf(" %.2f", ax[ii].w);	\
	} printf("\n"); } while(0)

	bool hasLatentGrid = latentGrid() != nullptr;
	if (hasLatentGrid)
	{
		int gridTimeChannels = latentGrid()->getTimeChannels();
		int gridEnsembleChannels = latentGrid()->getEnsembleChannels();
		int gridTotalChannels = latentGrid()->getTotalChannels();
		int gridTotalChannelsDiv4 = gridTotalChannels / 4;
		bool hasOffsetScale = latentGrid()->getCommonEncoding() != LatentGrid::FLOAT;

		//memory to be stored in the constant buffer
		std::vector<cudaTextureObject_t> cLatentGridA(gridTotalChannelsDiv4);
		std::vector<cudaTextureObject_t> cLatentGridB(gridTotalChannelsDiv4);
		std::vector<float4> cLatentGridOffsetA(gridTotalChannelsDiv4);
		std::vector<float4> cLatentGridOffsetB(gridTotalChannelsDiv4);
		std::vector<float4> cLatentGridScaleA(gridTotalChannelsDiv4);
		std::vector<float4> cLatentGridScaleB(gridTotalChannelsDiv4);
		std::vector<float4> cLatentGridInterpolation(gridTotalChannelsDiv4);

		//time interpolation
		if (latentGrid()->hasTimeGrids()) {
			float time = latentGrid()->interpolateTime(currentTime_);
			int timeLow = std::min(static_cast<int>(time), latentGrid()->timeNum - 1);
			int timeHigh = std::min(timeLow + 1, latentGrid()->timeNum-1);
			LatentGrid_ptr gridLow = latentGrid()->getTimeGrid(timeLow);
			LatentGrid_ptr gridHigh = latentGrid()->getTimeGrid(timeHigh);
			gridLow->copyGridToGPU(true);
			gridHigh->copyGridToGPU(true);
			for (int i = 0; i < gridTimeChannels / 4; ++i)
			{
				cLatentGridA[i] = gridLow->getTexture(i);
				cLatentGridB[i] = gridHigh->getTexture(i);
				if (hasOffsetScale)
				{
					cLatentGridOffsetA[i] = gridLow->getOffsetOrMean(i);
					cLatentGridOffsetB[i] = gridHigh->getOffsetOrMean(i);
					cLatentGridScaleA[i] = gridLow->getScaleOrStd(i);
					cLatentGridScaleB[i] = gridHigh->getScaleOrStd(i);
				}
				cLatentGridInterpolation[i] = make_float4(time);
			}
		}

		//ensemble interpolation (currently: no interpolation)
		if (latentGrid()->hasEnsembleGrids()) {
			int ensemble = latentGrid()->interpolateEnsemble(currentEnsemble_);
			LatentGrid_ptr grid = latentGrid()->getEnsembleGrid(ensemble);
			grid->copyGridToGPU(true);
			int iOff = gridTimeChannels / 4;
			for (int i = 0; i < gridEnsembleChannels / 4; ++i)
			{
				cLatentGridA[i + iOff] = grid->getTexture(i);
				cLatentGridB[i + iOff] = grid->getTexture(i);
				if (hasOffsetScale)
				{
					cLatentGridOffsetA[i + iOff] = grid->getOffsetOrMean(i);
					cLatentGridOffsetB[i + iOff] = grid->getOffsetOrMean(i);
					cLatentGridScaleA[i + iOff] = grid->getScaleOrStd(i);
					cLatentGridScaleB[i + iOff] = grid->getScaleOrStd(i);
				}
				cLatentGridInterpolation[i + iOff] = make_float4(0);
			}
		}

		//copy to data
		addWithPadding(cLatentGridA.data(), cLatentGridA.size() * sizeof(cudaTextureObject_t));
		addWithPadding(cLatentGridB.data(), cLatentGridA.size() * sizeof(cudaTextureObject_t));
		if (hasOffsetScale)
		{
			addWithPadding(cLatentGridOffsetA.data(), cLatentGridOffsetA.size() * sizeof(float4));
			addWithPadding(cLatentGridOffsetB.data(), cLatentGridOffsetB.size() * sizeof(float4));
			addWithPadding(cLatentGridScaleA.data(), cLatentGridScaleA.size() * sizeof(float4));
			addWithPadding(cLatentGridScaleB.data(), cLatentGridScaleB.size() * sizeof(float4));
		}
		addWithPadding(cLatentGridInterpolation.data(), cLatentGridInterpolation.size() * sizeof(float4));

		//weights for the first layer
		auto layer = hidden_[0];
		int channelsIn = layer->channelsIn;
		int channelsOut = layer->channelsOut;
		addWithPadding(layer->weights.data(), sizeof(half) * channelsIn * channelsOut);
		addWithPadding(layer->bias.data(), sizeof(half) * channelsOut);

		//DUMP_ARRAY_HALF(layer->weights, channelsIn* channelsOut);
		//DUMP_ARRAY_HALF(layer->bias, channelsOut);
	}

	int startHidden = (hasFourierFeatures && !hasLatentGrid) ? 0 : 1;
	int numHidden = static_cast<int>(hidden_.size()) - startHidden - 1;
	if (numHidden < 0) throw std::runtime_error("Number of (real) hidden channels is negative. How did that happen?");
	int hiddenChannels = hasFourierFeatures ? hidden_[startHidden]->channelsIn : hidden_[startHidden]->channelsOut;
	std::vector<half> weightsHidden(max(1, numHidden * hiddenChannels * hiddenChannels));
	std::vector<half> biasHidden(max(1, numHidden * hiddenChannels));
	for (int i=startHidden; i<hidden_.size()-1; ++i)
	{
		memcpy(
			weightsHidden.data() + ((i - startHidden) * hiddenChannels * hiddenChannels),
			hidden_[i]->weights.data(),
			sizeof(half) * hiddenChannels * hiddenChannels);
		memcpy(
			biasHidden.data() + ((i - startHidden) * hiddenChannels),
			hidden_[i]->bias.data(),
			sizeof(half) * hiddenChannels);
	}
	addWithPadding(weightsHidden.data(), weightsHidden.size() * sizeof(half)); //cWeightsHidden
	addWithPadding(biasHidden.data(), biasHidden.size() * sizeof(half)); //cBiasHidden
	//DUMP_ARRAY_HALF(weightsHidden, weightsHidden.size());
	//DUMP_ARRAY_HALF(biasHidden, biasHidden.size());

	int lastHidden = static_cast<int>(hidden_.size()) - 1;
	addWithPadding(hidden_[lastHidden]->weights.data(), sizeof(half) * hidden_[lastHidden]->weights.size()); //cWeightsLast
	addWithPadding(hidden_[lastHidden]->bias.data(), sizeof(half) * hidden_[lastHidden]->bias.size()); //cBiasLiast

	addWithPadding(&boxMin_.x, sizeof(float3));
	addWithPadding(&boxSize_.x, sizeof(float3));

	float activationParameter = hidden_[0]->activationParameter;
	for (int i = 1; i < hidden_.size() - 1; ++i)
		if (hidden_[startHidden]->activationParameter != activationParameter)
			throw std::runtime_error("Extra parameter of the activation must be the same over all layers");
	addWithPadding(&activationParameter, sizeof(float));
	addWithPadding(&fdStepsize, sizeof(float)); //finiteDifferencesStepsize
	addWithPadding(&fdStepsize, sizeof(float)); //latentGridDifferencesStepSize

	addWithPadding(nullptr, 0); //pad whole struct
	//write out
	cacheConstantMemory_.resize(index);
	std::copy_n(MEMORY.begin(), index, cacheConstantMemory_.begin());
	CU_SAFE_CALL(cuMemcpyHtoDAsync(ptr, MEMORY.data(), index, stream));
>>>>>>> 805565fc
}

renderer::VolumeInterpolationNetwork::VolumeInterpolationNetwork()
	: IVolumeInterpolation(false)
	, selectedNetwork_(0)
	, gradientMode_(SceneNetwork::GradientMode::OFF_OR_DIRECT)
	, finiteDifferencesStepsize_(1/256.f)
    , adjointLatentGridCentralDifferencesStepsizeScale_(4)
	, onlySharedMemory_(false)
{
}

void renderer::VolumeInterpolationNetwork::addNetwork(
<<<<<<< HEAD
    SceneNetwork_ptr network, const std::string& filename)
{
    int numWarpsSharedOnly = network->computeMaxWarps(true);
    int numWarpsMixed = network->computeMaxWarps(false);
    if (numWarpsSharedOnly < 0 && numWarpsMixed < 0)
        throw std::runtime_error("The network is too large!");
    networks_.push_back({
        network,
        numWarpsSharedOnly,
        numWarpsMixed,
        filename,
        filename.empty() ? "" : std::filesystem::path(filename).filename().string()
        });
    selectNetwork(networks_.size() - 1);
=======
	SceneNetwork_ptr network, const std::string& filename)
{
	int numWarpsSharedOnly = network->computeMaxWarps(true, false);
	int numWarpsMixed = network->computeMaxWarps(false, false);
	if (numWarpsSharedOnly < 0 && numWarpsMixed < 0)
		throw std::runtime_error("The network is too large!");
	networks_.push_back({
		network,
		numWarpsSharedOnly,
		numWarpsMixed,
		network->computeMaxWarps(true, true),
		network->computeMaxWarps(false, true),
		filename,
		filename.empty() ? "" : std::filesystem::path(filename).filename().string()
		});
	selectNetwork(networks_.size() - 1);
>>>>>>> 805565fc
}

void renderer::VolumeInterpolationNetwork::selectNetwork(int index)
{
<<<<<<< HEAD
    selectedNetwork_ = index;
    auto net = networks_[index].network;
    setBoxMin(make_double3(net->boxMin()));
    setBoxMax(make_double3(net->boxSize()+net->boxMin()));
    if (net->latentGrid())
    {
        hasTimesteps_ = net->latentGrid()->hasTimeGrids();
        currentTimestep_ = hasTimesteps_
            ? clamp(currentTimestep_, static_cast<float>(net->latentGrid()->timeMin), static_cast<float>(net->latentGrid()->timeMaxInclusive()))
            : 0;
        hasEnsembles_ = net->latentGrid()->hasEnsembleGrids();
        currentEnsemble_ = hasEnsembles_
            ? clamp(currentEnsemble_, net->latentGrid()->ensembleMin, net->latentGrid()->ensembleMaxInclusive())
            : 0;
        setTimeAndEnsemble(currentTimestep_, currentEnsemble_);

        hasMultiNetworks_ = net->networks()->numInnerNetworks() > 1;
        currentMultiNetwork_ = clamp(currentMultiNetwork_,
            0, net->networks()->numInnerNetworks() - 1);
        setInnerNetwork(currentMultiNetwork_);

        hasMultiParameters_ = net->networks()->numOutputParameters() > 1;
        currentMultiParameter_ = clamp(currentMultiParameter_,
            0, net->networks()->numOutputParameters() - 1);
        setOutputParameter(currentMultiParameter_);
    } else
    {
        hasTimesteps_ = false;
        currentTimestep_ = 0;
        hasEnsembles_ = false;
        currentEnsemble_ = 0;
        hasMultiNetworks_ = false;
        currentMultiNetwork_ = 0;
        hasMultiParameters_ = false;
        currentMultiParameter_ = 0;
    }
=======
	selectedNetwork_ = index;
	auto net = networks_[index].network;
	//call the super-methods to not overwite the network settings
	IVolumeInterpolation::setBoxMin(make_double3(net->boxMin()));
	IVolumeInterpolation::setBoxMax(make_double3(net->boxSize()+net->boxMin()));
	if (net->latentGrid())
	{
		hasTimesteps_ = net->latentGrid()->hasTimeGrids();
		currentTimestep_ = hasTimesteps_
			? clamp(currentTimestep_, static_cast<float>(net->latentGrid()->timeMin), static_cast<float>(net->latentGrid()->timeMaxInclusive()))
			: 0;
		hasEnsembles_ = net->latentGrid()->hasEnsembleGrids();
		currentEnsemble_ = hasEnsembles_
			? clamp(currentEnsemble_, net->latentGrid()->ensembleMin, net->latentGrid()->ensembleMaxInclusive())
			: 0;
	} else
	{
		hasTimesteps_ = false;
		currentTimestep_ = 0;
		hasEnsembles_ = false;
		currentEnsemble_ = 0;
	}
>>>>>>> 805565fc
}

void renderer::VolumeInterpolationNetwork::loadNetwork(const std::string& filename)
{
    std::ifstream in(filename, std::ofstream::binary);
    if (!in.is_open()) throw std::runtime_error("Unable to open the file");
    addNetwork(SceneNetwork::load(in), filename);
}

void renderer::VolumeInterpolationNetwork::setNetwork(SceneNetwork_ptr network)
{
    networks_.clear();
    addNetwork(network, "");
}

renderer::SceneNetwork_ptr renderer::VolumeInterpolationNetwork::currentNetwork() const
{
	if (networks_.empty() || selectedNetwork_ < 0)
		throw std::runtime_error("No network loaded");
	return networks_[selectedNetwork_].network;;
}

void renderer::VolumeInterpolationNetwork::setTimeAndEnsemble(float time, int ensemble)
{
    auto net = networks_[selectedNetwork_].network;
    net->setTimeAndEnsemble(time, ensemble);
}

void renderer::VolumeInterpolationNetwork::setInnerNetwork(int index)
{
    auto net = networks_[selectedNetwork_].network;
    net->setCurrentNetwork(index);
}

void renderer::VolumeInterpolationNetwork::setOutputParameter(int index)
{
    auto net = networks_[selectedNetwork_].network;
    net->setCurrentParameter(index);
}

void renderer::VolumeInterpolationNetwork::setBoxMin(const double3& box_min)
{
    IVolumeInterpolation::setBoxMin(box_min);
	for (auto& net : networks_)
	{
		net.network->setBoxMin(make_float3(boxMin()));
		net.network->setBoxSize(make_float3(boxSize()));
		net.network->clearGPUResources();
	}
}

void renderer::VolumeInterpolationNetwork::setBoxMax(const double3& box_max)
{
    IVolumeInterpolation::setBoxMax(box_max);
	for (auto& net : networks_)
	{
		net.network->setBoxMin(make_float3(boxMin()));
		net.network->setBoxSize(make_float3(boxSize()));
		net.network->clearGPUResources();
	}
}

std::string renderer::VolumeInterpolationNetwork::getName() const
{
    return "SRN";
}

void renderer::VolumeInterpolationNetwork::loadNetworkDialog()
{
    std::cout << "Open file dialog" << std::endl;

    // open file dialog
    auto results = pfd::open_file(
        "Load scene network",
        "",
        { "Scene Networks", "*.volnet" },
        false
    ).result();
    if (results.empty())
        return;
    std::string fileNameStr = results[0];

    //auto fileNamePath = std::filesystem::path(fileNameStr);
    //sceneNetworkDirectory_ = fileNamePath.string();
    //ImGui::MarkIniSettingsDirty();
    //ImGui::SaveIniSettingsToDisk(GImGui->IO.IniFilename);

    //load the file
    std::cout << "Load " << fileNameStr << std::endl;
    loadNetwork(fileNameStr);
}

bool renderer::VolumeInterpolationNetwork::drawUI(UIStorage_t& storage)
{
<<<<<<< HEAD
    bool changed = false;

    std::vector<const char*> networkNames(networks_.size());
    for (int i = 0; i < networks_.size(); ++i)
        networkNames[i] = networks_[i].humanname.c_str();
    if (ImGui::ListBox("", &selectedNetwork_, networkNames.data(), networks_.size()))
        changed = true;
    ImGui::SameLine();
    ImGui::BeginGroup();
    if (ImGui::Button(ICON_FA_FOLDER_OPEN "##Network"))
    {
        loadNetworkDialog();
        changed = true;
    }
    if (ImGui::ButtonEx(ICON_FA_MINUS "##Network", ImVec2(0, 0),
        networks_.empty() ? ImGuiButtonFlags_Disabled : 0))
    {
        networks_.erase(networks_.begin() + selectedNetwork_);
        selectedNetwork_ = std::max(0, selectedNetwork_ - 1);
        changed = true;
    }
    ImGui::EndGroup();

    if (hasTimesteps_)
    {
        auto grid = networks_[selectedNetwork_].network->latentGrid();
        if (ImGui::SliderFloat("Time##Network", &currentTimestep_,
            static_cast<float>(grid->timeMin), static_cast<float>(grid->timeMaxInclusive())))
        {
            setTimeAndEnsemble(currentTimestep_, currentEnsemble_);
            changed = true;
        }
    }
    if (hasEnsembles_)
    {
        auto grid = networks_[selectedNetwork_].network->latentGrid();
        if (ImGui::SliderInt("Ensemble##Network", &currentEnsemble_,
            grid->ensembleMin, grid->ensembleMaxInclusive()))
        {
            setTimeAndEnsemble(currentTimestep_, currentEnsemble_);
            changed = true;
        }
    }
    if (hasMultiNetworks_)
    {
        auto net = networks_[selectedNetwork_].network;
        if (ImGui::SliderInt("Inner Network##Network", &currentMultiNetwork_,
            0, net->networks()->numInnerNetworks()-1))
        {
            setInnerNetwork(currentMultiNetwork_);
            changed = true;
        }
    }
    if (hasMultiParameters_)
    {
        auto net = networks_[selectedNetwork_].network;
        if (ImGui::SliderInt("Parameter##Network", &currentMultiParameter_,
            0, net->networks()->numOutputParameters() - 1))
        {
            setOutputParameter(currentMultiParameter_);
            changed = true;
        }
    }

    if (ImGui::Checkbox("Use only shared memory", &onlySharedMemory_))
    {
        changed = true;
    }

    if (!networks_.empty())
    {
        auto net = networks_[selectedNetwork_].network;
        std::stringstream layers;
        //pick any, they all have the same architecture
        auto innerNet = net->networks()->getInnerNetwork(0);
        for (int i = 0; i < innerNet->numLayers(); ++i)
        {
            if (i == 0) layers << innerNet->getHidden(i)->channelsIn;
            layers << ":" << innerNet->getHidden(i)->channelsOut;
        }
        std::string layerStr = layers.str();
        ImGui::Text("Input: direction=%d, #fourier=%d\nOutput: %s\nLayers: %s (%dB)\nWarps: %d / %d",
            net->input()->hasDirection ? 1 : 0,
            net->input()->numFourierFeatures,
            OutputParametrization::OutputModeNames[net->output()->outputMode].c_str(),
            layerStr.c_str(), net->numParameters()*2 /*sizeof(half)*/,
            networks_[selectedNetwork_].numWarpsMixed, 
            networks_[selectedNetwork_].numWarpsSharedOnly);
        if (net->latentGrid())
        {
            ImGui::Text("Grid: res=%d^3, channels=%d",
                net->latentGrid()->getResolution(), net->latentGrid()->getTotalChannels());
            ImGui::Text("Time keyframes: %d, ensembles: %d",
                net->latentGrid()->timeNum, net->latentGrid()->ensembleNum);
        }
    }

    return changed;
=======
	bool changed = false;

	std::vector<const char*> networkNames(networks_.size());
	for (int i = 0; i < networks_.size(); ++i)
		networkNames[i] = networks_[i].humanname.c_str();
	if (ImGui::ListBox("", &selectedNetwork_, networkNames.data(), networks_.size()))
	{
		selectNetwork(selectedNetwork_);
		changed = true;
	}
	ImGui::SameLine();
	ImGui::BeginGroup();
	if (ImGui::Button(ICON_FA_FOLDER_OPEN "##Network"))
	{
		loadNetworkDialog();
		changed = true;
	}
	if (ImGui::ButtonEx(ICON_FA_MINUS "##Network", ImVec2(0, 0),
		networks_.empty() ? ImGuiButtonFlags_Disabled : 0))
	{
		networks_.erase(networks_.begin() + selectedNetwork_);
		selectNetwork(std::max(0, selectedNetwork_ - 1));
		changed = true;
	}
	ImGui::EndGroup();

	if (hasTimesteps_)
	{
		auto grid = networks_[selectedNetwork_].network->latentGrid();
		if (ImGui::SliderFloat("Time##Network", &currentTimestep_,
			static_cast<float>(grid->timeMin), static_cast<float>(grid->timeMaxInclusive())))
		{
			setTimeAndEnsemble(currentTimestep_, currentEnsemble_);
			changed = true;
		}
	}
	if (hasEnsembles_)
	{
		auto grid = networks_[selectedNetwork_].network->latentGrid();
		if (ImGui::SliderInt("Ensemble##Network", &currentEnsemble_,
			grid->ensembleMin, grid->ensembleMaxInclusive()))
		{
			setTimeAndEnsemble(currentTimestep_, currentEnsemble_);
			changed = true;
		}
	}

	if (ImGui::Checkbox("Use only shared memory", &onlySharedMemory_))
	{
		changed = true;
	}

	const auto currentGradientMode = magic_enum::enum_name(gradientMode_);
	if (ImGui::BeginCombo("Gradient Mode##Network", currentGradientMode.data()))
	{
		for (int i=0; i<magic_enum::enum_count<SceneNetwork::GradientMode>(); ++i)
		{
			SceneNetwork::GradientMode m = magic_enum::enum_value<SceneNetwork::GradientMode>(i);
			auto name = magic_enum::enum_name(m);
			bool selected = m == gradientMode_;
			if (ImGui::Selectable(name.data(), selected))
			{
				gradientMode_ = m;
				changed = true;
			}
			if (selected)
				ImGui::SetItemDefaultFocus();
		}
		ImGui::EndCombo();
	}
	if (gradientMode_ == SceneNetwork::GradientMode::FINITE_DIFFERENCES)
	{
		float divStepsize = 1 / finiteDifferencesStepsize_;
		if (ImGui::SliderFloat("1 / FD Stepsize##Network", &divStepsize, 32, 1024, "%.1f", 2))
		{
			finiteDifferencesStepsize_ = 1 / divStepsize;
			changed = true;
		}
	}

	if (!networks_.empty())
	{
		auto net = networks_[selectedNetwork_].network;
		std::stringstream layers;
		for (int i = 0; i < net->numLayers(); ++i)
		{
			if (i == 0) layers << net->getHidden(i)->channelsIn;
			layers << ":" << net->getHidden(i)->channelsOut;
		}
		std::string layerStr = layers.str();
		bool isAdjoint = gradientMode_ == SceneNetwork::GradientMode::ADJOINT_METHOD;
		ImGui::Text("Input: direction=%d, #fourier=%d\nOutput: %s\nLayers: %s (%dB)\nWarps: %d / %d",
			net->input()->hasDirection ? 1 : 0,
			net->input()->numFourierFeatures,
			OutputParametrization::OutputModeNames[net->output()->outputMode].c_str(),
			layerStr.c_str(), net->numParameters()*2 /*sizeof(half)*/,
			isAdjoint ? networks_[selectedNetwork_].numWarpsMixedAdjoint : networks_[selectedNetwork_].numWarpsMixed,
			isAdjoint ? networks_[selectedNetwork_].numWarpsSharedOnlyAdjoint : networks_[selectedNetwork_].numWarpsSharedOnly);
		if (net->latentGrid())
		{
			ImGui::Text("Grid: res=%d^3, channels=%d",
				net->latentGrid()->getResolution(), net->latentGrid()->getTotalChannels());
			ImGui::Text("Time keyframes: %d, ensembles: %d",
				net->latentGrid()->timeNum, net->latentGrid()->ensembleNum);
		}
	}

	return changed;
>>>>>>> 805565fc
}

void renderer::VolumeInterpolationNetwork::load(const nlohmann::json& json, const ILoadingContext* fetcher)
{
<<<<<<< HEAD
    //load the networks
    //TODO
=======
	gradientMode_ = magic_enum::enum_cast<SceneNetwork::GradientMode>(json.value("gradientMode", ""))
		.value_or(SceneNetwork::GradientMode::OFF_OR_DIRECT);
	finiteDifferencesStepsize_ = json.value("finiteDifferencesStepsize", 1 / 256.f);

	//load the networks
	//TODO
>>>>>>> 805565fc
}

void renderer::VolumeInterpolationNetwork::save(nlohmann::json& json, const ISavingContext* context) const
{
<<<<<<< HEAD
    //save the networks
    //TODO
=======
	json["gradientMode"] = magic_enum::enum_name(gradientMode_);
	json["finiteDifferencesStepsize"] = finiteDifferencesStepsize_;

	//save the networks
	//TODO
>>>>>>> 805565fc
}

int renderer::VolumeInterpolationNetwork::getCurrentNumWarps() const
{
	if (networks_.empty())
		throw std::runtime_error("No network specified!");
	const auto& net = networks_[selectedNetwork_];
	bool isAdjoint = gradientMode_ == SceneNetwork::GradientMode::ADJOINT_METHOD;
	int warpsSharedOnly = isAdjoint ? net.numWarpsSharedOnlyAdjoint : net.numWarpsSharedOnly;
	int warpsMixed = isAdjoint ? net.numWarpsMixedAdjoint : net.numWarpsMixed;
	if (warpsMixed > 0 && warpsSharedOnly > 0)
		return onlySharedMemory_ ? warpsSharedOnly : warpsMixed;
	return warpsMixed;
}

void renderer::VolumeInterpolationNetwork::prepareRendering(GlobalSettings& s) const
{
<<<<<<< HEAD
    IVolumeInterpolation::prepareRendering(s);
    if (networks_.empty())
        throw std::runtime_error("No network specified!");

    s.synchronizedThreads = true;

    const auto& net = networks_[selectedNetwork_];
    if (net.numWarpsMixed > 0 && net.numWarpsSharedOnly > 0) {
        currentNumWarps_ = onlySharedMemory_ ? net.numWarpsSharedOnly : net.numWarpsMixed;
        currentOnlyShared_ = onlySharedMemory_;
    }
    else
    {
        if (net.numWarpsMixed <= 0)
            throw std::runtime_error("Network is too large!");
        currentNumWarps_ = net.numWarpsMixed;
        currentOnlyShared_ = false;
    }
    currentNumWarps_ = min(currentNumWarps_, MAX_BLOCK_SIZE / 32);
    currentTargetBlockSize_ = currentNumWarps_ * 32;

    if (s.fixedBlockSize > 0 && s.fixedBlockSize != currentTargetBlockSize_)
        throw std::runtime_error("Another module already requested a different, fixed block size");
    s.fixedBlockSize = currentTargetBlockSize_;
=======
	IVolumeInterpolation::prepareRendering(s);
	if (networks_.empty())
		throw std::runtime_error("No network specified!");

	s.synchronizedThreads = true;
	const auto& net = networks_[selectedNetwork_];

	bool isAdjoint = gradientMode_ == SceneNetwork::GradientMode::ADJOINT_METHOD;
	int warpsSharedOnly = isAdjoint ? net.numWarpsSharedOnlyAdjoint : net.numWarpsSharedOnly;
	int warpsMixed = isAdjoint ? net.numWarpsMixedAdjoint : net.numWarpsMixed;

	if (warpsMixed > 0 && warpsSharedOnly > 0) {
		currentNumWarps_ = onlySharedMemory_ ? warpsSharedOnly : warpsMixed;
		currentOnlyShared_ = onlySharedMemory_;
	}
	else
	{
		if (warpsMixed <= 0)
			throw std::runtime_error("Network is too large!");
		currentNumWarps_ = warpsMixed;
		currentOnlyShared_ = false;
	}
	currentNumWarps_ = min(currentNumWarps_, MAX_BLOCK_SIZE / 32);
	currentTargetBlockSize_ = currentNumWarps_ * 32;

	if (s.fixedBlockSize > 0 && s.fixedBlockSize != currentTargetBlockSize_)
		throw std::runtime_error("Another module already requested a different, fixed block size");
	s.fixedBlockSize = currentTargetBlockSize_;
>>>>>>> 805565fc
}

renderer::IKernelModule::GlobalSettings::VolumeOutput renderer::VolumeInterpolationNetwork::outputType() const
{
    if (networks_.empty())
        throw std::runtime_error("No network specified!");
    const auto& net = networks_[selectedNetwork_];
    int c = net.network->output()->channelsOut();
    for (int i=0; i<3; ++i)
    {
        if (OutputType2ChannelCount[i] == c)
            return static_cast<GlobalSettings::VolumeOutput>(i);
    }
    throw std::runtime_error("Unknown number of output channels, not compatible to one of the pre-defined output types");
}

std::optional<int> renderer::VolumeInterpolationNetwork::getBatches(const GlobalSettings& s) const
{
    return {};
}

std::string renderer::VolumeInterpolationNetwork::getDefines(const GlobalSettings& s) const
{
<<<<<<< HEAD
    if (networks_.empty())
        throw std::runtime_error("No network specified, can't render!");
    if (s.volumeShouldProvideNormals) {
        std::cerr << "WARNING: normals requested, but the SceneNetwork can't provide those" << std::endl;
        //throw std::runtime_error("Normals requested (TF or BRDF), but the SceneNetwork can't provide those");
    }

    const auto& net = networks_[selectedNetwork_];
    return net.network->getDefines(s, currentNumWarps_, currentOnlyShared_);
=======
	if (networks_.empty())
		throw std::runtime_error("No network specified, can't render!");
	const auto& net = networks_[selectedNetwork_];
	
	if (s.volumeShouldProvideNormals) {
		switch (gradientMode_)
		{
		case SceneNetwork::GradientMode::OFF_OR_DIRECT:
			if (!net.network->supportsNormals())
				std::cerr << "WARNING: normals requested, but the SceneNetwork can't directly provide those, or FD/AD gradients are disabled" << std::endl;
			break;
		case SceneNetwork::GradientMode::FINITE_DIFFERENCES:
		case SceneNetwork::GradientMode::ADJOINT_METHOD:
			if (net.network->output()->isColor())
				std::cerr << "WARNING: normales requested, but color-predicting networks can't provide those" << std::endl;
			break;
		}
	}
	if (s.volumeShouldProvideCurvature)
	{
		if (!net.network->output()->isDensityCurvature())
		{
			throw std::runtime_error("curvature can only be provided for network output mode 'densitycurvature");
		}
		if (gradientMode_ != SceneNetwork::GradientMode::OFF_OR_DIRECT)
		{
			throw std::runtime_error("curvature can only be provided directly be the network. The Adjoint-method or finite differences is not supported yet.");
		}
	}

	return net.network->getDefines(s, currentNumWarps_, currentOnlyShared_, gradientMode_);
>>>>>>> 805565fc
}

std::vector<std::string> renderer::VolumeInterpolationNetwork::getIncludeFileNames(const GlobalSettings& s) const
{
    if (networks_.empty())
        throw std::runtime_error("No network specified, can't render!");
    return networks_[selectedNetwork_].network->getIncludeFileNames(s);
}

std::string renderer::VolumeInterpolationNetwork::getConstantDeclarationName(const GlobalSettings& s) const
{
    if (networks_.empty())
        throw std::runtime_error("No network specified, can't render!");
    return networks_[selectedNetwork_].network->getConstantDeclarationName(s);
}

std::string renderer::VolumeInterpolationNetwork::getPerThreadType(const GlobalSettings& s) const
{
    if (networks_.empty())
        throw std::runtime_error("No network specified, can't render!");
    return networks_[selectedNetwork_].network->getPerThreadType(s);
}

void renderer::VolumeInterpolationNetwork::fillConstantMemory(const GlobalSettings& s, CUdeviceptr ptr, CUstream stream)
{
<<<<<<< HEAD
    if (networks_.empty()) 
        throw std::runtime_error("No network specified, can't render!");
    networks_[selectedNetwork_].network->fillConstantMemory(s, ptr, stream);
=======
	if (networks_.empty()) 
		throw std::runtime_error("No network specified, can't render!");
	auto net = networks_[selectedNetwork_].network;
	float stepsize = finiteDifferencesStepsize_;
	if (gradientMode_ == SceneNetwork::GradientMode::ADJOINT_METHOD) {
		int gridResolution = net->latentGrid() ? net->latentGrid()->getResolution() : 1;
		stepsize = 1 / (static_cast<float>(gridResolution) * adjointLatentGridCentralDifferencesStepsizeScale_);
	}
	net->fillConstantMemory(
		s, stepsize, ptr, stream);
>>>>>>> 805565fc
}

void renderer::VolumeInterpolationNetwork::registerPybindModule(pybind11::module& m)
{
<<<<<<< HEAD
    IVolumeInterpolation::registerPybindModule(m);

    //guard double registration
    static bool registered = false;
    if (registered) return;
    registered = true;

    namespace py = pybind11;

    py::class_<SceneNetwork, SceneNetwork_ptr> sn(m, "SceneNetwork", R"doc(
            Specification of the scene network.
            You must set the input parametrization first before adding the hidden layers.
            )doc");

    py::class_<InputParametrization, InputParametrization_ptr>(sn, "InputParametrization", R"doc(
            The input parametrization.
            Determines if the input has time and directory, and contains also the fourier matrix.
            )doc")
        .def_readwrite("has_time", &InputParametrization::hasTime)
        .def_readwrite("has_direction", &InputParametrization::hasDirection)
        .def("num_fourier_features", [](InputParametrization* p) {return p->numFourierFeatures; })
        .def("set_fourier_matrix_from_tensor", &InputParametrization::setFourierMatrixFromTensor, py::doc(R"doc(
            Sets the fourier matrix from the pytorch tensor.
            The B*3 matrix of fourier features 'F' where B is the number of fourier features.
            The input position p is multiplied with this matrix and concatenated as follows
            to produce the final output:

            p = [px, py, pz] the input position
            out = [p; cos(2*pi*F*p); sin(2*pi*F*p)]
            where sin and cos is applied point-wise.

            Furthermore, if useDirectionInFourierFeatures==true
            (implies hasDirection==true), then the input is a six-dimensional vector
            [px,py,pz, dx,dy,dz] including the direction.

            :param t: the fourier matrix tensor
            :param premultiplied: true if the tensor is already scaled with 2*pi,
                false if not. If false, the scaling is done here.
            )doc"), py::arg("t"), py::arg("premultiplied"))
        .def("disable_fourier_features", &InputParametrization::disableFourierFeatures)
        .def("channels_out", &InputParametrization::channelsOut)
        .def("valid", &InputParametrization::valid)
        ;

    py::class_<OutputParametrization, OutputParametrization_ptr> om(sn, "OutputParametrization");
    py::enum_<OutputParametrization::OutputMode>(om, "OutputMode")
        .value("DENSITY", OutputParametrization::OutputMode::DENSITY)
        .value("DENSITY_DIRECT", OutputParametrization::OutputMode::DENSITY_DIRECT)
        .value("RGBO", OutputParametrization::OutputMode::RGBO)
        .value("RGBO_DIRECT", OutputParametrization::OutputMode::RGBO_DIRECT)
        .export_values()
        ;
    om.def_readwrite("output_mode", &OutputParametrization::outputMode)
        .def_static("OutputModeFromString", &OutputParametrization::OutputModeFromString)
        .def("channels_in", &OutputParametrization::channelsIn)
        ;

    py::class_<Layer, Layer_ptr> l(sn, "Layer");
    py::enum_<Layer::Activation>(l, "Activation")
        .value("ReLU", Layer::Activation::ReLU)
        .value("Sine", Layer::Activation::Sine)
        .value("Snake", Layer::Activation::Snake)
        .value("SnakeAlt", Layer::Activation::SnakeAlt)
        .value("Sigmoid", Layer::Activation::Sigmoid)
        .value("NONE", Layer::Activation::None)
        .export_values()
        ;
    l.def_readwrite("activation", &Layer::activation)
        .def_static("ActivationFromString", &Layer::ActivationFromString)
        .def_readonly("channels_in", &Layer::channelsIn)
        .def_readonly("channels_out", &Layer::channelsOut)
        .def("valid", &Layer::valid)
        ;

    py::class_<InnerNetwork, InnerNetwork_ptr>(sn, "InnerNetwork",
        "Thin container for the hidden layers of a single SRN.")
        .def("add_layer", &InnerNetwork::addLayerFromTorch,
            py::arg("input"), py::arg("weights"), py::arg("bias"), py::arg("activation"), py::arg("activation_parameter") = 1.0f,
            py::doc(R"doc(
            Adds a hidden layer from the given PyTorch tensor.
            You can direct pass the weights and bias from a torch.nn.Linear layer here.
            The first layer needs special handling, therefore, you have to pass the input parametrization as well.
            )doc"))
        .def("num_layers", &InnerNetwork::numLayers)
        .def("get_layer", static_cast<Layer_ptr(InnerNetwork::*)(int index)>(&InnerNetwork::getHidden))
        .def("num_input_channels", &InnerNetwork::numInputChannels,
            py::doc("Returns the input channels of the first layer"))
        .def("num_output_channels", &InnerNetwork::numOutputChannels,
            py::doc("Returns the output channels of the last layer"))
        ;

    py::class_<InnerNetworks, InnerNetworks_ptr>(sn, "InnerNetworks", R"doc(
            Storage for 'm' hidden networks, each of 'n' layers.
            Each hidden network shares the same architecture, just different weights.
            Furthermore, to predict multiple parameters, the output of the
            last layer can be a multiple 'p' of the channels required by
            the output parametrization
            )doc")
        .def("num_inner_networks", &InnerNetworks::numInnerNetworks)
        .def("add_inner_network", &InnerNetworks::addInnerNetwork, 
            py::doc("Adds a new, empty inner network and returns the InnerNetwork-instance"))
        .def("get_inner_network", static_cast<InnerNetwork_ptr(InnerNetworks::*)(int index)>(&InnerNetworks::getInnerNetwork),
            py::arg("index"), py::doc("Returns the inner network with index in {0, num_inner_networks()-1}"))
        .def_property("num_output_parameters",
            &InnerNetworks::numOutputParameters,
            &InnerNetworks::setNumOutputParameters,
            py::doc(R"doc(
            To support multiple output parameters,
            the networks can output a multiple of the channels required by the output
            parametrization. This property stores that multiply
            )doc"))
        ;

    py::class_<LatentGrid, LatentGrid_ptr> lg(sn, "LatentGrid");
    py::enum_<LatentGrid::Encoding>(lg, "Encoding")
        .value("Float", LatentGrid::Encoding::FLOAT)
        .value("ByteLinear", LatentGrid::Encoding::BYTE_LINEAR)
        .value("ByteGaussian", LatentGrid::Encoding::BYTE_GAUSSIAN)
        .export_values();
    lg.def(py::init<>())
        .def(py::init<const torch::Tensor&, LatentGrid::Encoding>())
        .def("is_valid", &LatentGrid::isValid)
        .def_readonly("grid_channels", &LatentGrid::gridChannels)
        .def_readonly("grid_size_z", &LatentGrid::gridSizeZ)
        .def_readonly("grid_size_y", &LatentGrid::gridSizeY)
        .def_readonly("grid_size_z", &LatentGrid::gridSizeX)
        .def_readonly("encoding", &LatentGrid::encoding)
        ;

    py::class_<LatentGridTimeAndEnsemble, LatentGridTimeAndEnsemble_ptr>(sn, "LatentGridTimeAndEnsemble")
        .def(py::init<>())
        .def(py::init<int, int, int, int, int>(), py::doc(R"(
            Constructs a new container for time- and ensemble dependent Latent Grids.
           
            Ranges for the time keyframes are specified as timeMin, timeNum, timeStep.
            The minimal timestep is 'timeMin', the maximal timestep is 'timeMin+(timeNum-1)*timeStep'.
            Allowed time values are 't in [timeMin, timeMin+(timeNum-1)*timeStep]',
            keyframes are where '(t-timeMin)%timeStep==0', linear interpolation in between.
            
            Ensembles are specified via ensembleMin, ensembleNum.
            )"), py::arg("time_min"), py::arg("time_num"), py::arg("time_step"), 
            py::arg("ensemble_min"), py::arg("ensemble_num"))
        .def_readonly("time_min", &LatentGridTimeAndEnsemble::timeMin)
        .def_readonly("time_num", &LatentGridTimeAndEnsemble::timeNum)
        .def_readonly("time_step", &LatentGridTimeAndEnsemble::timeStep)
        .def_readonly("ensemble_min", &LatentGridTimeAndEnsemble::ensembleMin)
        .def_readonly("ensemble_num", &LatentGridTimeAndEnsemble::ensembleNum)
        .def_property_readonly("time_max_inclusive", &LatentGridTimeAndEnsemble::timeMaxInclusive)
        .def_property_readonly("ensemble_max_inclusive", &LatentGridTimeAndEnsemble::ensembleMaxInclusive)
        .def("interpolate_time", &LatentGridTimeAndEnsemble::interpolateTime,
            py::doc("Computes the interpolation index into the list of time grids based on the given absolute time in [timeMin, timeMin+timeNum-1]"),
            py::arg("time"))
        .def("interpolate_ensemble", &LatentGridTimeAndEnsemble::interpolateEnsemble,
            py::doc("Computes the interpolation index into the list of ensemble grids based on the given absolute time in [ensembleMin, ensembleMin+ensembleNum-1]"),
            py::arg("time"))
        .def("get_time_grid", static_cast<LatentGrid_ptr(LatentGridTimeAndEnsemble::*)(int)>(&LatentGridTimeAndEnsemble::getTimeGrid),
            py::doc("Returns the time grid at the specified integer index"), py::arg("index"))
        .def("get_ensemble_grid", static_cast<LatentGrid_ptr(LatentGridTimeAndEnsemble::*)(int)>(&LatentGridTimeAndEnsemble::getEnsembleGrid),
            py::doc("Returns the ensemble grid at the specified integer index"), py::arg("index"))
        .def("set_time_grid_from_torch", &LatentGridTimeAndEnsemble::setTimeGridFromTorch,
            py::doc("Sets the grid at the given index from the pytorch tensor."),
            py::arg("index"), py::arg("tensor"), py::arg("encoding"))
        .def("set_ensemble_grid_from_torch", &LatentGridTimeAndEnsemble::setEnsembleGridFromTorch,
            py::doc("Sets the grid at the given index from the pytorch tensor."),
            py::arg("index"), py::arg("tensor"), py::arg("encoding"))
        .def("is_valid", &LatentGridTimeAndEnsemble::isValid)
        .def("common_encoding", &LatentGridTimeAndEnsemble::getCommonEncoding)
        .def("time_channels", &LatentGridTimeAndEnsemble::getTimeChannels)
        .def("ensemble_channels", &LatentGridTimeAndEnsemble::getEnsembleChannels)
    ;

    sn.def(py::init<>())
        .def_property_readonly("input", [](SceneNetwork& n) {return n.input(); },
            py::doc("Returns the input parametrization"))
        .def_property_readonly("output", [](SceneNetwork& n) {return n.output(); },
            py::doc("Returns the output parametrization"))
        .def_property_readonly("networks", [](SceneNetwork& n) {return n.networks(); },
            py::doc("Returns the container holding the inner networks"))
        .def_property("latent_grid",
            static_cast<LatentGridTimeAndEnsemble_ptr(SceneNetwork::*)()>(&SceneNetwork::latentGrid),
            &SceneNetwork::setLatentGrid,
            py::doc("read or write the latent grid"))
        .def_property("box_min", &SceneNetwork::boxMin, &SceneNetwork::setBoxMin)
        .def_property("box_size", &SceneNetwork::boxSize, &SceneNetwork::setBoxSize)
        .def("valid", &SceneNetwork::valid)
        .def("save", [](const SceneNetwork& n, const std::string& filename)
            {
                std::ofstream out(filename, std::ofstream::binary);
                n.save(out);
            })
        .def_static("load", [](const std::string& filename)
            {
                std::ifstream in(filename, std::ifstream::binary);
                return SceneNetwork::load(in);
            })
        .def("num_parameters", &SceneNetwork::numParameters)
        .def("compute_max_warps", &SceneNetwork::computeMaxWarps, py::doc(R"(
             Computes the maximal number of warps that are possible
             if this network is evaluated using tensor cores.
             The number of warps is limited by the available shared memory.
             This method returns a negative number if the network is too big.
             )"), py::arg("only_shared_memory"))
        .def("clear_gpu_resources", &SceneNetwork::clearGPUResources, py::doc(R"(
            It is assumed that the network is fully configured before the first render.
            Before rendering it for the first time, GPU resources and settings are automatically
            allocated and cached.
            To clear those GPU resources (in case you do want to edit it afterwards), call
            this method.
            )"))
        .def("set_time_and_ensemble", &SceneNetwork::setTimeAndEnsemble, py::doc(R"(
            Sets the time and ensemble to be used for rendering.
            See time_min, time_max_inclusive, ensemble_min, ensemble_max_inclusive of 
            LatentGridTimeAndEnsemble for the allowed bounds)"),
            py::arg("time"), py::arg("ensemble"))
        .def("current_time", &SceneNetwork::currentTime, py::doc("Returns the time set by set_time_and_ensemble(...)"))
        .def("current_ensemble", &SceneNetwork::currentEnsemble, py::doc("Returns the ensemble set by set_time_and_ensemble(...)"))
        .def("set_current_network", &SceneNetwork::setCurrentNetwork, py::doc(R"doc(
            Sets the index of the hidden network that should be used for rendering and evaluation

            Multiple hidden networks can be specified that share
            the latent grid, input and output encoding.
            This is another way how ensemble members could be encoded besides the latent grid.
            Bounds: {0, networks.num_inner_networks()-1}
            )doc"), py::arg("index"))
        .def("current_network", &SceneNetwork::currentNetwork, 
            py::doc("Returns the index of the inner network set by set_current_network()"))
        .def("set_current_parameter", &SceneNetwork::setCurrentParameter, py::doc(R"doc(
            The networks can predict multiple parameters at once by outputting
            a multiple of the channels required for the output parametrization in
            the last layer.
            Here, it is selected, which of those parameters is used.
            Bounds: {0, networks->numOutputParameters()-1}
            )doc"), py::arg("index"))
        .def("current_parameter", &SceneNetwork::currentParameter,
            py::doc("Returns the index of the parameter set by set_current_parameter()"))
        ;

    py::class_<VolumeInterpolationNetwork, IVolumeInterpolation, std::shared_ptr<VolumeInterpolationNetwork>>(m, "VolumeInterpolationNetwork")
        .def(py::init<>())
        .def("set_network", &VolumeInterpolationNetwork::setNetwork)
        .def_readwrite("only_shared_memory", &VolumeInterpolationNetwork::onlySharedMemory_)
        ;
    
=======
	IVolumeInterpolation::registerPybindModule(m);

	//guard double registration
	static bool registered = false;
	if (registered) return;
	registered = true;

	namespace py = pybind11;

	py::class_<SceneNetwork, SceneNetwork_ptr> sn(m, "SceneNetwork");

	py::class_<InputParametrization, InputParametrization_ptr>(sn, "InputParametrization")
		.def_readwrite("has_time", &InputParametrization::hasTime)
		.def_readwrite("has_direction", &InputParametrization::hasDirection)
		.def("num_fourier_features", [](InputParametrization* p) {return p->numFourierFeatures; })
		.def("set_fourier_matrix_from_tensor", &InputParametrization::setFourierMatrixFromTensor)
		.def("disable_fourier_features", &InputParametrization::disableFourierFeatures)
		.def("channels_out", &InputParametrization::channelsOut)
		.def("valid", &InputParametrization::valid)
		;

	py::class_<OutputParametrization, OutputParametrization_ptr> om(sn, "OutputParametrization");
	py::enum_<OutputParametrization::OutputMode>(om, "OutputMode")
		.value("DENSITY", OutputParametrization::OutputMode::DENSITY)
		.value("DENSITY_DIRECT", OutputParametrization::OutputMode::DENSITY_DIRECT)
		.value("RGBO", OutputParametrization::OutputMode::RGBO)
		.value("RGBO_DIRECT", OutputParametrization::OutputMode::RGBO_DIRECT)
		.export_values()
		;
	om.def_readwrite("output_mode", &OutputParametrization::outputMode)
		.def_static("OutputModeFromString", &OutputParametrization::OutputModeFromString)
		.def("channels_in", &OutputParametrization::channelsIn)
		;

	py::class_<Layer, Layer_ptr> l(sn, "Layer");
	py::enum_<Layer::Activation>(l, "Activation")
		.value("ReLU", Layer::Activation::ReLU)
		.value("Sine", Layer::Activation::Sine)
		.value("Snake", Layer::Activation::Snake)
		.value("SnakeAlt", Layer::Activation::SnakeAlt)
		.value("Sigmoid", Layer::Activation::Sigmoid)
		.value("NONE", Layer::Activation::None)
		.export_values()
		;
	l.def_readwrite("activation", &Layer::activation)
		.def_static("ActivationFromString", &Layer::ActivationFromString)
		.def_readonly("channels_in", &Layer::channelsIn)
		.def_readonly("channels_out", &Layer::channelsOut)
		.def("valid", &Layer::valid)
		;

	py::class_<LatentGrid, LatentGrid_ptr> lg(sn, "LatentGrid");
	py::enum_<LatentGrid::Encoding>(lg, "Encoding")
		.value("Float", LatentGrid::Encoding::FLOAT)
		.value("ByteLinear", LatentGrid::Encoding::BYTE_LINEAR)
		.value("ByteGaussian", LatentGrid::Encoding::BYTE_GAUSSIAN)
		.export_values();
	lg.def(py::init<>())
		.def(py::init<const torch::Tensor&, LatentGrid::Encoding>())
		.def("is_valid", &LatentGrid::isValid)
		.def_readonly("grid_channels", &LatentGrid::gridChannels)
		.def_readonly("grid_size_z", &LatentGrid::gridSizeZ)
		.def_readonly("grid_size_y", &LatentGrid::gridSizeY)
		.def_readonly("grid_size_z", &LatentGrid::gridSizeX)
		.def_readonly("encoding", &LatentGrid::encoding)
		;

	py::class_<LatentGridTimeAndEnsemble, LatentGridTimeAndEnsemble_ptr>(sn, "LatentGridTimeAndEnsemble")
		.def(py::init<>())
		.def(py::init<int, int, int, int, int>(), py::doc(R"(
			Constructs a new container for time- and ensemble dependent Latent Grids.
		   
			Ranges for the time keyframes are specified as timeMin, timeNum, timeStep.
			The minimal timestep is 'timeMin', the maximal timestep is 'timeMin+(timeNum-1)*timeStep'.
			Allowed time values are 't in [timeMin, timeMin+(timeNum-1)*timeStep]',
			keyframes are where '(t-timeMin)%timeStep==0', linear interpolation in between.
			
			Ensembles are specified via ensembleMin, ensembleNum.
			)"), py::arg("time_min"), py::arg("time_num"), py::arg("time_step"), 
			py::arg("ensemble_min"), py::arg("ensemble_num"))
		.def_readonly("time_min", &LatentGridTimeAndEnsemble::timeMin)
		.def_readonly("time_num", &LatentGridTimeAndEnsemble::timeNum)
		.def_readonly("time_step", &LatentGridTimeAndEnsemble::timeStep)
		.def_readonly("ensemble_min", &LatentGridTimeAndEnsemble::ensembleMin)
		.def_readonly("ensemble_num", &LatentGridTimeAndEnsemble::ensembleNum)
		.def_property_readonly("time_max_inclusive", &LatentGridTimeAndEnsemble::timeMaxInclusive)
		.def_property_readonly("ensemble_max_inclusive", &LatentGridTimeAndEnsemble::ensembleMaxInclusive)
		.def("interpolate_time", &LatentGridTimeAndEnsemble::interpolateTime,
			py::doc("Computes the interpolation index into the list of time grids based on the given absolute time in [timeMin, timeMin+timeNum-1]"),
			py::arg("time"))
		.def("interpolate_ensemble", &LatentGridTimeAndEnsemble::interpolateEnsemble,
			py::doc("Computes the interpolation index into the list of ensemble grids based on the given absolute time in [ensembleMin, ensembleMin+ensembleNum-1]"),
			py::arg("time"))
		.def("get_time_grid", static_cast<LatentGrid_ptr(LatentGridTimeAndEnsemble::*)(int)>(&LatentGridTimeAndEnsemble::getTimeGrid),
			py::doc("Returns the time grid at the specified integer index"), py::arg("index"))
		.def("get_ensemble_grid", static_cast<LatentGrid_ptr(LatentGridTimeAndEnsemble::*)(int)>(&LatentGridTimeAndEnsemble::getEnsembleGrid),
			py::doc("Returns the ensemble grid at the specified integer index"), py::arg("index"))
		.def("set_time_grid_from_torch", &LatentGridTimeAndEnsemble::setTimeGridFromTorch,
			py::doc("Sets the grid at the given index from the pytorch tensor."),
			py::arg("index"), py::arg("tensor"), py::arg("encoding"))
		.def("set_ensemble_grid_from_torch", &LatentGridTimeAndEnsemble::setEnsembleGridFromTorch,
			py::doc("Sets the grid at the given index from the pytorch tensor."),
			py::arg("index"), py::arg("tensor"), py::arg("encoding"))
		.def("is_valid", &LatentGridTimeAndEnsemble::isValid)
		.def("common_encoding", &LatentGridTimeAndEnsemble::getCommonEncoding)
		.def("time_channels", &LatentGridTimeAndEnsemble::getTimeChannels)
		.def("ensemble_channels", &LatentGridTimeAndEnsemble::getEnsembleChannels)
	;

	sn.def(py::init<>())
		.def_property_readonly("input", [](SceneNetwork& n) {return n.input(); })
		.def_property_readonly("output", [](SceneNetwork& n) {return n.output(); })
		.def_property("latent_grid",
			static_cast<LatentGridTimeAndEnsemble_ptr(SceneNetwork::*)()>(&SceneNetwork::latentGrid),
			&SceneNetwork::setLatentGrid,
			py::doc("read or write the latent grid"))
		.def("add_layer", &SceneNetwork::addLayerFromTorch,
			py::arg("weights"), py::arg("bias"), py::arg("activation"), py::arg("activation_parameter")=1.0f)
		.def("num_layers", &SceneNetwork::numLayers)
		.def("get_layer", static_cast<Layer_ptr(SceneNetwork::*)(int index)>(&SceneNetwork::getHidden))
		.def_property("box_min", &SceneNetwork::boxMin, &SceneNetwork::setBoxMin)
		.def_property("box_size", &SceneNetwork::boxSize, &SceneNetwork::setBoxSize)
		.def("valid", &SceneNetwork::valid)
		.def("save", [](const SceneNetwork& n, const std::string& filename)
			{
				std::ofstream out(filename, std::ofstream::binary);
				n.save(out);
			})
		.def_static("load", [](const std::string& filename)
			{
				std::ifstream in(filename, std::ifstream::binary);
				return SceneNetwork::load(in);
			})
		.def("num_parameters", &SceneNetwork::numParameters)
		.def("compute_max_warps", &SceneNetwork::computeMaxWarps,
					py::doc(R"(
				 Computes the maximal number of warps that are possible
				 if this network is evaluated using tensor cores.
				 The number of warps is limited by the available shared memory.
				 This method returns a negative number if the network is too big.
			)"), py::arg("only_shared_memory"), py::arg("adjoint")=false)
		.def("clear_gpu_resources", &SceneNetwork::clearGPUResources, py::doc(R"(
				It is assumed that the network is fully configured before the first render.
				Before rendering it for the first time, GPU resources and settings are automatically
				allocated and cached.
				To clear those GPU resources (in case you do want to edit it afterwards), call
				this method.
			)"))
		.def("set_time_and_ensemble", &SceneNetwork::setTimeAndEnsemble, py::doc(R"(
	Sets the time and ensemble to be used for rendering.
	See time_min, time_max_inclusive, ensemble_min, ensemble_max_inclusive of 
	LatentGridTimeAndEnsemble for the allowed bounds)"),
			py::arg("time"), py::arg("ensemble"))
		;

		py::class_<VolumeInterpolationNetwork, IVolumeInterpolation, std::shared_ptr<VolumeInterpolationNetwork>> n(m, "VolumeInterpolationNetwork");
		py::enum_<SceneNetwork::GradientMode>(n, "GradientMode")
			.value("OFF_OR_DIRECT", SceneNetwork::GradientMode::OFF_OR_DIRECT, R"(
	OutputParametrization::DENSITY or ::COLOR -> disable gradient.
	OutputParametrization::DENSITY_GRADIENT -> use direct prediction gradient )")
			.value("FINITE_DIFFERENCES", SceneNetwork::GradientMode::FINITE_DIFFERENCES,
				"Use Finite Differences, see finite_differences_stepsize")
			.value("ADJOINT_METHOD", SceneNetwork::GradientMode::ADJOINT_METHOD,
				"Use the adjoint method")
		;
		n.def(py::init<>())
			.def("set_network", &VolumeInterpolationNetwork::setNetwork)
	        .def("current_network", &VolumeInterpolationNetwork::currentNetwork)
			.def_readwrite("only_shared_memory", &VolumeInterpolationNetwork::onlySharedMemory_)
			.def_property("gradient_mode", 
				&VolumeInterpolationNetwork::gradientMode,
				&VolumeInterpolationNetwork::setGradientMode)
			.def_property("finite_differences_stepsize",
				&VolumeInterpolationNetwork::finiteDifferencesStepsize,
				&VolumeInterpolationNetwork::setFiniteDifferencesStepsize,
				py::doc(R"(
	The stepsize for finite-difference gradient computation.
	Note: don't set it too low or you'll get massive cancellation errors due to the half-precision evaluation.)"))
	        .def_readwrite("adjoint_latent_grid_central_differences_stepsize_scale", &VolumeInterpolationNetwork::adjointLatentGridCentralDifferencesStepsizeScale_,
				py::doc(R"(
	In the adjoint method, the gradients through the latent grid sampling
	has still to be approximated via central differences.
	This approximation is perfect for an infinite small stepsize, if one ignores rounding errors.
	The final stepsize is set to
	 1/(latentGridResolution * adjointLatentGridCentralDifferencesStepsizeScale_)
            )"))
		;
	
>>>>>>> 805565fc
}<|MERGE_RESOLUTION|>--- conflicted
+++ resolved
@@ -14,164 +14,155 @@
 
 static void writeString(std::ostream& o, const std::string& s)
 {
-    int l = s.length();
-    o.write(reinterpret_cast<const char*>(&l), sizeof(int));
-    o.write(s.data(), l);
+	int l = s.length();
+	o.write(reinterpret_cast<const char*>(&l), sizeof(int));
+	o.write(s.data(), l);
 }
 static std::string loadString(std::istream& i)
 {
-    int l;
-    i.read(reinterpret_cast<char*>(&l), sizeof(int));
-    std::string s;
-    s.resize(l);
-    i.read(s.data(), l);
-    return s;
+	int l;
+	i.read(reinterpret_cast<char*>(&l), sizeof(int));
+	std::string s;
+	s.resize(l);
+	i.read(s.data(), l);
+	return s;
 }
 
 int renderer::InputParametrization::channelsOut() const
 {
-    if (numFourierFeatures > 0) {
-        return 4 + (hasDirection ? 4 : 0) + 2 * numFourierFeatures;
-    }
-    else
-    {
-        return 3 + (hasDirection ? 3 : 0);
-    }
+	if (numFourierFeatures > 0) {
+		return 4 + (hasDirection ? 4 : 0) + 2 * numFourierFeatures;
+	}
+	else
+	{
+		return 3 + (hasDirection ? 3 : 0);
+	}
 }
 
 bool renderer::InputParametrization::valid() const
 {
-    if (useDirectionInFourierFeatures && !hasDirection)
-    {
-        std::cerr << "useDirectionInFourierFeatures==true requires hasDirection==true, but hasDirection is false" << std::endl;
-        return false;
-    }
-    if (fourierMatrix.size() % 3 != 0)
-    {
-        std::cerr << "Fourier matrix size not divisible by three" << std::endl;
-        return false;
-    }
-    int fourierChannels = useDirectionInFourierFeatures ? 6 : 3;
-    if (numFourierFeatures >= 0 && (numFourierFeatures != fourierMatrix.size() / fourierChannels))
-    {
-        std::cerr << "Fourier features specified, but number of rows in 'fourierMatrix' does not match 'numFourierFeatures" << std::endl;
-        return false;
-    }
-    if ((numFourierFeatures % 2) != 0)
-    {
-        std::cerr << "The number of fourier features must be divisible by 2, but is " << numFourierFeatures << std::endl;
-        return false;
-    }
-    return true;
+	if (useDirectionInFourierFeatures && !hasDirection)
+	{
+		std::cerr << "useDirectionInFourierFeatures==true requires hasDirection==true, but hasDirection is false" << std::endl;
+		return false;
+	}
+	if (fourierMatrix.size() % 3 != 0)
+	{
+		std::cerr << "Fourier matrix size not divisible by three" << std::endl;
+		return false;
+	}
+	int fourierChannels = useDirectionInFourierFeatures ? 6 : 3;
+	if (numFourierFeatures >= 0 && (numFourierFeatures != fourierMatrix.size() / fourierChannels))
+	{
+		std::cerr << "Fourier features specified, but number of rows in 'fourierMatrix' does not match 'numFourierFeatures" << std::endl;
+		return false;
+	}
+	if ((numFourierFeatures % 2) != 0)
+	{
+		std::cerr << "The number of fourier features must be divisible by 2, but is " << numFourierFeatures << std::endl;
+		return false;
+	}
+	return true;
 }
 
 const int renderer::InputParametrization::VERSION = 3;
 
 renderer::InputParametrization_ptr renderer::InputParametrization::load(std::istream& in)
 {
-    auto p = std::make_shared<InputParametrization>();
-
-    int version;
-    in.read(reinterpret_cast<char*>(&version), sizeof(int));
-
-    if (version == 1)
-    {
-        in.read(reinterpret_cast<char*>(&p->hasDirection), sizeof(bool));
-        in.read(reinterpret_cast<char*>(&p->numFourierFeatures), sizeof(int));
-        p->useDirectionInFourierFeatures = false;
-        FourierMatrix_t m(p->numFourierFeatures * 3);
-        if (p->numFourierFeatures > 0)
-            in.read(reinterpret_cast<char*>(m.data()), sizeof(half) * p->numFourierFeatures * 3);
-        p->fourierMatrix = m;
-    }
-    else if (version == 2)
-    {
-        in.read(reinterpret_cast<char*>(&p->hasDirection), sizeof(bool));
-        in.read(reinterpret_cast<char*>(&p->numFourierFeatures), sizeof(int));
-        in.read(reinterpret_cast<char*>(&p->useDirectionInFourierFeatures), sizeof(bool));
-        int C = p->useDirectionInFourierFeatures ? 6 : 3;
-        FourierMatrix_t m(p->numFourierFeatures * C);
-        if (p->numFourierFeatures > 0)
-            in.read(reinterpret_cast<char*>(m.data()), sizeof(half) * p->numFourierFeatures * C);
-        p->fourierMatrix = m;
-    }
-    else if (version == 3)
-    {
-        in.read(reinterpret_cast<char*>(&p->hasTime), sizeof(bool));
-        in.read(reinterpret_cast<char*>(&p->hasDirection), sizeof(bool));
-        in.read(reinterpret_cast<char*>(&p->numFourierFeatures), sizeof(int));
-        in.read(reinterpret_cast<char*>(&p->useDirectionInFourierFeatures), sizeof(bool));
-        int C = p->useDirectionInFourierFeatures ? 6 : 3;
-        FourierMatrix_t m(p->numFourierFeatures * C);
-        if (p->numFourierFeatures > 0)
-            in.read(reinterpret_cast<char*>(m.data()), sizeof(half) * p->numFourierFeatures * C);
-        p->fourierMatrix = m;
-    }
-    else
-        throw std::runtime_error("Unknown version for InputParametrization " + std::to_string(version));
-
-    return p;
+	auto p = std::make_shared<InputParametrization>();
+
+	int version;
+	in.read(reinterpret_cast<char*>(&version), sizeof(int));
+
+	if (version == 1)
+	{
+		in.read(reinterpret_cast<char*>(&p->hasDirection), sizeof(bool));
+		in.read(reinterpret_cast<char*>(&p->numFourierFeatures), sizeof(int));
+		p->useDirectionInFourierFeatures = false;
+		FourierMatrix_t m(p->numFourierFeatures * 3);
+		if (p->numFourierFeatures > 0)
+			in.read(reinterpret_cast<char*>(m.data()), sizeof(half) * p->numFourierFeatures * 3);
+		p->fourierMatrix = m;
+	}
+	else if (version == 2)
+	{
+		in.read(reinterpret_cast<char*>(&p->hasDirection), sizeof(bool));
+		in.read(reinterpret_cast<char*>(&p->numFourierFeatures), sizeof(int));
+		in.read(reinterpret_cast<char*>(&p->useDirectionInFourierFeatures), sizeof(bool));
+		int C = p->useDirectionInFourierFeatures ? 6 : 3;
+		FourierMatrix_t m(p->numFourierFeatures * C);
+		if (p->numFourierFeatures > 0)
+			in.read(reinterpret_cast<char*>(m.data()), sizeof(half) * p->numFourierFeatures * C);
+		p->fourierMatrix = m;
+	}
+	else if (version == 3)
+	{
+		in.read(reinterpret_cast<char*>(&p->hasTime), sizeof(bool));
+		in.read(reinterpret_cast<char*>(&p->hasDirection), sizeof(bool));
+		in.read(reinterpret_cast<char*>(&p->numFourierFeatures), sizeof(int));
+		in.read(reinterpret_cast<char*>(&p->useDirectionInFourierFeatures), sizeof(bool));
+		int C = p->useDirectionInFourierFeatures ? 6 : 3;
+		FourierMatrix_t m(p->numFourierFeatures * C);
+		if (p->numFourierFeatures > 0)
+			in.read(reinterpret_cast<char*>(m.data()), sizeof(half) * p->numFourierFeatures * C);
+		p->fourierMatrix = m;
+	}
+	else
+		throw std::runtime_error("Unknown version for InputParametrization " + std::to_string(version));
+
+	return p;
 }
 
 void renderer::InputParametrization::save(std::ostream& out) const
 {
-    out.write(reinterpret_cast<const char*>(&VERSION), sizeof(int));
-    out.write(reinterpret_cast<const char*>(&hasTime), sizeof(bool));
-    out.write(reinterpret_cast<const char*>(&hasDirection), sizeof(bool));
-    out.write(reinterpret_cast<const char*>(&numFourierFeatures), sizeof(int));
-    out.write(reinterpret_cast<const char*>(&useDirectionInFourierFeatures), sizeof(bool));
-    int C = useDirectionInFourierFeatures ? 6 : 3;
-    TORCH_CHECK(numFourierFeatures*C == fourierMatrix.size());
-    if (numFourierFeatures > 0)
-        out.write(reinterpret_cast<const char*>(fourierMatrix.data()), sizeof(half) * numFourierFeatures * C);
+	out.write(reinterpret_cast<const char*>(&VERSION), sizeof(int));
+	out.write(reinterpret_cast<const char*>(&hasTime), sizeof(bool));
+	out.write(reinterpret_cast<const char*>(&hasDirection), sizeof(bool));
+	out.write(reinterpret_cast<const char*>(&numFourierFeatures), sizeof(int));
+	out.write(reinterpret_cast<const char*>(&useDirectionInFourierFeatures), sizeof(bool));
+	int C = useDirectionInFourierFeatures ? 6 : 3;
+	TORCH_CHECK(numFourierFeatures*C == fourierMatrix.size());
+	if (numFourierFeatures > 0)
+		out.write(reinterpret_cast<const char*>(fourierMatrix.data()), sizeof(half) * numFourierFeatures * C);
 }
 
 void renderer::InputParametrization::setFourierMatrixFromTensor(const torch::Tensor& t, bool premultiplied)
 {
-    CHECK_DIM(t, 2);
-    int C = t.size(1);
-    if (C == 3)
-    {
-        useDirectionInFourierFeatures = false;
-    }
-    else if (C == 6)
-    {
-        if (!hasDirection)
-            throw std::runtime_error("hasDirection==false, but the fourier matrix has input channels for the direction");
-        useDirectionInFourierFeatures = true;
-    }
-    else
-    {
-        throw std::runtime_error(tinyformat::format("Unrecognized number of input channels. Actual: %d, expected: 3 or 6", C));
-    }
-    at::Tensor t2 = t.cpu();
-    CHECK_DTYPE(t2, c10::kFloat);
-    const auto tAcc = t2.accessor<float, 2>();
-    numFourierFeatures = t.size(0);
-    fourierMatrix.resize(numFourierFeatures * C);
-    for (int cout = 0; cout < numFourierFeatures; ++cout)
-        for (int cin = 0; cin < C; ++cin)
-            fourierMatrix[cout + numFourierFeatures*cin] = __float2half(
-                (premultiplied ? 1 : 2 * M_PI) * tAcc[cout][cin]);
+	CHECK_DIM(t, 2);
+	int C = t.size(1);
+	if (C == 3)
+	{
+		useDirectionInFourierFeatures = false;
+	}
+	else if (C == 6)
+	{
+		if (!hasDirection)
+			throw std::runtime_error("hasDirection==false, but the fourier matrix has input channels for the direction");
+		useDirectionInFourierFeatures = true;
+	}
+	else
+	{
+		throw std::runtime_error(tinyformat::format("Unrecognized number of input channels. Actual: %d, expected: 3 or 6", C));
+	}
+	at::Tensor t2 = t.cpu();
+	CHECK_DTYPE(t2, c10::kFloat);
+	const auto tAcc = t2.accessor<float, 2>();
+	numFourierFeatures = t.size(0);
+	fourierMatrix.resize(numFourierFeatures * C);
+	for (int cout = 0; cout < numFourierFeatures; ++cout)
+		for (int cin = 0; cin < C; ++cin)
+			fourierMatrix[cout + numFourierFeatures*cin] = __float2half(
+				(premultiplied ? 1 : 2 * M_PI) * tAcc[cout][cin]);
 }
 
 void renderer::InputParametrization::disableFourierFeatures()
 {
-    numFourierFeatures = 0;
-    useDirectionInFourierFeatures = false;
-    fourierMatrix = FourierMatrix_t();
+	numFourierFeatures = 0;
+	useDirectionInFourierFeatures = false;
+	fourierMatrix = FourierMatrix_t();
 }
 
 const std::string renderer::OutputParametrization::OutputModeNames[] = {
-<<<<<<< HEAD
-    "density",
-    "density:direct",
-    "rgbo",
-    "rgbo:direct"
-};
-const int renderer::OutputParametrization::OutputModeNumChannels[] = {
-    1, 1, 4, 4
-=======
 	"density",
 	"density:direct",
 	"rgbo",
@@ -187,43 +178,25 @@
 };
 const int renderer::OutputParametrization::OutputModeNumChannelsOut[] = {
 	1, 1, 4, 4, 1, 1, 1, 1, 1
->>>>>>> 805565fc
 };
 
 renderer::OutputParametrization::OutputMode renderer::OutputParametrization::OutputModeFromString(const std::string& s)
 {
-    for (int i=0; i<_NUM_OUTPUT_MODES_; ++i)
-    {
-        if (OutputModeNames[i] == s) return OutputMode(i);
-    }
-    throw std::runtime_error("No output mode found matching string " + s);
+	for (int i=0; i<_NUM_OUTPUT_MODES_; ++i)
+	{
+		if (OutputModeNames[i] == s) return OutputMode(i);
+	}
+	throw std::runtime_error("No output mode found matching string " + s);
 }
 
 int renderer::OutputParametrization::channelsIn() const
 {
-<<<<<<< HEAD
-    switch (outputMode)
-    {
-    case OutputMode::DENSITY:
-    case OutputMode::DENSITY_DIRECT:
-        return 1;
-    case OutputMode::RGBO:
-    case OutputMode::RGBO_DIRECT:
-        return 4;
-    default: throw std::runtime_error("Unknown output mode");
-    }
-=======
 	return OutputModeNumChannelsIn[outputMode];
->>>>>>> 805565fc
 }
 
 int renderer::OutputParametrization::channelsOut() const
 {
-<<<<<<< HEAD
-    return channelsIn();
-=======
 	return OutputModeNumChannelsOut[outputMode];
->>>>>>> 805565fc
 }
 
 
@@ -231,550 +204,181 @@
 
 renderer::OutputParametrization_ptr renderer::OutputParametrization::load(std::istream& in)
 {
-<<<<<<< HEAD
-    int version;
-    in.read(reinterpret_cast<char*>(&version), sizeof(int));
-    if (version != VERSION)
-        throw std::runtime_error("Unknown version for InputParametrization " + std::to_string(version));
-=======
 	int version;
 	in.read(reinterpret_cast<char*>(&version), sizeof(int));
 	if (version != VERSION)
 		throw std::runtime_error("Unknown version for OutputParametrization " + std::to_string(version));
->>>>>>> 805565fc
-
-    auto p = std::make_shared<OutputParametrization>();
-    p->outputMode = OutputModeFromString(loadString(in));
-    return p;
+
+	auto p = std::make_shared<OutputParametrization>();
+	p->outputMode = OutputModeFromString(loadString(in));
+	return p;
 }
 
 void renderer::OutputParametrization::save(std::ostream& out) const
 {
-    out.write(reinterpret_cast<const char*>(&VERSION), sizeof(int));
-    writeString(out, OutputModeNames[outputMode]);
+	out.write(reinterpret_cast<const char*>(&VERSION), sizeof(int));
+	writeString(out, OutputModeNames[outputMode]);
 }
 
 const std::string renderer::Layer::ActivationNames[] = {
-    "ReLU",
-    "Sine",
-    "Snake",
-    "SnakeAlt",
-    "Sigmoid",
-    "None"
+	"ReLU",
+	"Sine",
+	"Snake",
+	"SnakeAlt",
+	"Sigmoid",
+	"None"
 };
 
 renderer::Layer::Activation renderer::Layer::ActivationFromString(const std::string& s)
 {
-    for (int i = 0; i < _NUM_ACTIVATIONS_; ++i)
-    {
-        if (ActivationNames[i] == s) return Activation(i);
-    }
-    throw std::runtime_error("No output mode found matching string " + s);
+	for (int i = 0; i < _NUM_ACTIVATIONS_; ++i)
+	{
+		if (ActivationNames[i] == s) return Activation(i);
+	}
+	throw std::runtime_error("No output mode found matching string " + s);
 }
 
 bool renderer::Layer::valid(bool isOutputLayer) const
 {
-<<<<<<< HEAD
-    return (weights.size() == channelsIn*channelsOut) &&
-        (bias.size() == channelsOut) &&
-        (bias.size() == 1 || (bias.size() % 4 == 0));
-=======
 	return (weights.size() == channelsIn*channelsOut) &&
 		(bias.size() == channelsOut) &&
 		(isOutputLayer || (bias.size() % 4 == 0));
->>>>>>> 805565fc
 }
 
 const int renderer::Layer::VERSION = 2;
 
 renderer::Layer_ptr renderer::Layer::load(std::istream& in)
 {
-    int version;
-    in.read(reinterpret_cast<char*>(&version), sizeof(int));
-    if (version != 1 && version != 2)
-        throw std::runtime_error("Unknown version for InputParametrization " + std::to_string(version));
-
-    int rows, cols;
-    in.read(reinterpret_cast<char*>(&rows), sizeof(int));
-    in.read(reinterpret_cast<char*>(&cols), sizeof(int));
-
-    weights_t fw(rows * cols);
-    bias_t fb(rows);
-    in.read(reinterpret_cast<char*>(fw.data()), sizeof(half) * rows * cols);
-    in.read(reinterpret_cast<char*>(fb.data()), sizeof(half) * rows);
-
-    Activation a = ActivationFromString(loadString(in));
-    float activationParameter = 1;
-    if (version == 2)
-        in.read(reinterpret_cast<char*>(&activationParameter), sizeof(float));
-
-    return std::make_shared<Layer>(cols, rows, fw, fb, a, activationParameter);
+	int version;
+	in.read(reinterpret_cast<char*>(&version), sizeof(int));
+	if (version != 1 && version != 2)
+		throw std::runtime_error("Unknown version for InputParametrization " + std::to_string(version));
+
+	int rows, cols;
+	in.read(reinterpret_cast<char*>(&rows), sizeof(int));
+	in.read(reinterpret_cast<char*>(&cols), sizeof(int));
+
+	weights_t fw(rows * cols);
+	bias_t fb(rows);
+	in.read(reinterpret_cast<char*>(fw.data()), sizeof(half) * rows * cols);
+	in.read(reinterpret_cast<char*>(fb.data()), sizeof(half) * rows);
+
+	Activation a = ActivationFromString(loadString(in));
+	float activationParameter = 1;
+	if (version == 2)
+		in.read(reinterpret_cast<char*>(&activationParameter), sizeof(float));
+
+	return std::make_shared<Layer>(cols, rows, fw, fb, a, activationParameter);
 }
 
 void renderer::Layer::save(std::ostream& out) const
 {
-    out.write(reinterpret_cast<const char*>(&VERSION), sizeof(int));
-
-<<<<<<< HEAD
-    int rows = channelsOut;
-    int cols = channelsIn;
-    out.write(reinterpret_cast<const char*>(&rows), sizeof(int));
-    out.write(reinterpret_cast<const char*>(&cols), sizeof(int));
-
-    out.write(reinterpret_cast<const char*>(weights.data()), sizeof(half) * rows * cols);
-    out.write(reinterpret_cast<const char*>(bias.data()), sizeof(half) * rows);
-
-    writeString(out, ActivationNames[activation]);
-    out.write(reinterpret_cast<const char*>(&activationParameter), sizeof(float));
-}
-
-void renderer::InnerNetwork::addLayer(InputParametrization_cptr input, Layer_ptr layer)
-{
-    if (hidden_.empty() && input->numFourierFeatures > 0)
-    {
-        //first layer, modify to include skipped inputs
-        Layer::weights_t wOld = layer->weights;
-        Layer::weights_t wNew;
-        int newChannelsIn = layer->channelsIn;
-        if (!input->hasTime) {
-            if (input->hasDirection)
-            {
-                newChannelsIn = layer->channelsIn + 2;
-                wNew.resize((layer->channelsIn + 2) * layer->channelsOut);
-                //position
-                for (int cin = 0; cin < 3; cin++)
-                    for (int cout = 0; cout < layer->channelsOut; ++cout)
-                        wNew[cout * newChannelsIn + cin] = wOld[cout * layer->channelsIn + cin];
-                //direction
-                for (int cin = 0; cin < 3; cin++)
-                    for (int cout = 0; cout < layer->channelsOut; ++cout)
-                        wNew[cout * newChannelsIn + cin + 4] = wOld[cout * layer->channelsIn + cin + 3];
-                //fourier + extra
-                int numExtra = layer->channelsIn - 6;
-                for (int cin = 0; cin < numExtra; cin++)
-                    for (int cout = 0; cout < layer->channelsOut; ++cout)
-                        wNew[cout * newChannelsIn + cin + 8] = wOld[cout * layer->channelsIn + cin + 6];
-            }
-            else
-            {
-                newChannelsIn = layer->channelsIn + 1;
-                wNew.resize((layer->channelsIn + 1) * layer->channelsOut);
-                //position
-                for (int cin = 0; cin < 3; cin++)
-                    for (int cout = 0; cout < layer->channelsOut; ++cout)
-                        wNew[cout * newChannelsIn + cin] = wOld[cout * layer->channelsIn + cin];
-                //fourier + extra
-                int numExtra = layer->channelsIn - 3;
-                for (int cin = 0; cin < numExtra; cin++)
-                    for (int cout = 0; cout < layer->channelsOut; ++cout)
-                        wNew[cout * newChannelsIn + cin + 4] = wOld[cout * layer->channelsIn + cin + 3];
-            }
-            hidden_.push_back(std::make_shared<Layer>(newChannelsIn, layer->channelsOut, wNew, layer->bias, layer->activation, layer->activationParameter));
-        }
-        else
-        {
-            //time adds an extra input after position -> only modify if we also have direction
-            if (input->hasDirection)
-            {
-                newChannelsIn = layer->channelsIn + 1;
-                wNew.resize((layer->channelsIn + 1) * layer->channelsOut);
-                //position + time
-                for (int cin = 0; cin < 4; cin++)
-                    for (int cout = 0; cout < layer->channelsOut; ++cout)
-                        wNew[cout * newChannelsIn + cin] = wOld[cout * layer->channelsIn + cin];
-                //direction
-                for (int cin = 0; cin < 3; cin++)
-                    for (int cout = 0; cout < layer->channelsOut; ++cout)
-                        wNew[cout * newChannelsIn + cin + 4] = wOld[cout * layer->channelsIn + cin + 4];
-                //fourier + extra
-                int numExtra = layer->channelsIn - 6;
-                for (int cin = 0; cin < numExtra; cin++)
-                    for (int cout = 0; cout < layer->channelsOut; ++cout)
-                        wNew[cout * newChannelsIn + cin + 8] = wOld[cout * layer->channelsIn + cin + 7];
-                //add modified
-                hidden_.push_back(std::make_shared<Layer>(newChannelsIn, layer->channelsOut, wNew, layer->bias, layer->activation, layer->activationParameter));
-            }
-            else
-            {
-                //no change needed
-                hidden_.push_back(layer);
-            }
-        }
-    }
-    else if (hidden_.empty())
-    {
-        //first layer, but no fourier features
-        //transpose
-        Layer::weights_t wOld = layer->weights;
-        Layer::weights_t wNew;
-        wNew.resize(wOld.size());
-        for (int cout = 0; cout < layer->channelsOut; ++cout)
-            for (int cin = 0; cin < layer->channelsIn; ++cin)
-                wNew[cout + layer->channelsOut * cin] = wOld[cout * layer->channelsIn + cin];
-        hidden_.push_back(std::make_shared<Layer>(layer->channelsIn, layer->channelsOut, wNew, layer->bias, layer->activation, layer->activationParameter));
-    }
-    else
-    {
-        //regular hidden layers, simply add
-        hidden_.push_back(layer);
-    }
-}
-
-void renderer::InnerNetwork::addLayerFromTorch(InputParametrization_ptr input, 
-    const torch::Tensor& weights, const torch::Tensor& bias,
-    Layer::Activation activation, float activationParameter)
-{
-    CHECK_DIM(weights, 2);
-    CHECK_DIM(bias, 1);
-    CHECK_SIZE(weights, 0, bias.size(0));
-
-    at::Tensor weights2 = weights.cpu();
-    at::Tensor bias2 = bias.cpu();
-    const auto weightsAcc = weights2.accessor<float, 2>();
-    const auto biasAcc = bias2.accessor<float, 1>();
-
-    int channelsIn = weights.size(1);
-    int channelsOut = weights.size(0);
-
-    Layer::weights_t w(channelsIn * channelsOut);
-    for (int cout = 0; cout < channelsOut; ++cout)
-        for (int cin = 0; cin < channelsIn; ++cin)
-            w[cout * channelsIn + cin] = __float2half(weightsAcc[cout][cin]);
-
-    Layer::bias_t b(bias.size(0));
-    for (int col = 0; col < b.size(); ++col)
-        b[col] = __float2half(biasAcc[col]);
-
-    addLayer(input, std::make_shared<Layer>(channelsIn, channelsOut, w, b, activation, activationParameter));
-}
-
-renderer::Layer_cptr renderer::InnerNetwork::getHidden(int index) const
-{
-    TORCH_CHECK(0 <= index && index < hidden_.size(), "Index out of bounds: ", index);
-    return hidden_[index];
-}
-
-renderer::Layer_ptr renderer::InnerNetwork::getHidden(int index)
-{
-    TORCH_CHECK(0 <= index && index < hidden_.size(), "Index out of bounds: ", index);
-    return hidden_[index];
-}
-
-int renderer::InnerNetwork::numInputChannels() const
-{
-    TORCH_CHECK(!hidden_.empty(), "No layers defined, calling numInputChannels() is not possible");
-    return hidden_[0]->channelsIn;
-}
-
-int renderer::InnerNetwork::numOutputChannels() const
-{
-    TORCH_CHECK(!hidden_.empty(), "No layers defined, calling numInputChannels() is not possible");
-    return hidden_[numLayers() - 1]->channelsOut;
-}
-
-bool renderer::InnerNetwork::valid() const
-{
-    const int n = numLayers();
-    //validate each layer individually
-    for (int i=0; i<n; ++i)
-    {
-        if (!hidden_[i]->valid())
-        {
-            std::cerr << "Hidden layer " << i << " invalid, probably weights and bias don't match or are not a multiple of 4" << std::endl;
-            return false;
-        }
-    }
-    //check channels between layers
-    for (int i=1; i<n; ++i)
-    {
-        if (hidden_[i-1]->channelsOut != hidden_[i]->channelsIn)
-        {
-            std::cerr << "The output channels of layer " << (i - 1) <<
-                " don't match the input channels of layer " << i << ": " <<
-                hidden_[i - 1]->channelsOut << " != " << hidden_[i]->channelsIn << std::endl;
-            return false;
-        }
-    }
-    return true;
-}
-
-const int renderer::InnerNetwork::VERSION = 1;
-
-std::shared_ptr<renderer::InnerNetwork> renderer::InnerNetwork::load(std::istream& in)
-{
-    int version;
-    in.read(reinterpret_cast<char*>(&version), sizeof(int));
-    if (version != 1 && version != 2)
-        throw std::runtime_error("Unknown version for InnerNetwork " + std::to_string(version));
-
-    auto n = std::make_shared<InnerNetwork>();
-    int numLayers;
-    in.read(reinterpret_cast<char*>(&numLayers), sizeof(int));
-    for (int i = 0; i < numLayers; ++i)
-        n->hidden_.push_back(Layer::load(in));
-    return n;
-}
-
-void renderer::InnerNetwork::save(std::ostream& out) const
-{
-    out.write(reinterpret_cast<const char*>(&VERSION), sizeof(int));
-    int numLayers = hidden_.size();
-    out.write(reinterpret_cast<const char*>(&numLayers), sizeof(int));
-    for (int i = 0; i < numLayers; ++i)
-        hidden_[i]->save(out);
-}
-
-renderer::InnerNetwork_ptr renderer::InnerNetworks::addInnerNetwork()
-{
-    InnerNetwork_ptr n = std::make_shared<InnerNetwork>();
-    networks_.push_back(n);
-    return n;
-}
-
-renderer::InnerNetwork_ptr renderer::InnerNetworks::getInnerNetwork(int index)
-{
-    TORCH_CHECK(0 <= index && index < networks_.size(), "index out of bounds");
-    return networks_[index];
-}
-=======
+	out.write(reinterpret_cast<const char*>(&VERSION), sizeof(int));
+
 	int rows = channelsOut;
 	int cols = channelsIn;
 	out.write(reinterpret_cast<const char*>(&rows), sizeof(int));
 	out.write(reinterpret_cast<const char*>(&cols), sizeof(int));
->>>>>>> 805565fc
-
-renderer::InnerNetwork_cptr renderer::InnerNetworks::getInnerNetwork(int index) const
-{
-    TORCH_CHECK(0 <= index && index < networks_.size(), "index out of bounds");
-    return networks_[index];
-}
-
-void renderer::InnerNetworks::setNumOutputParameters(int p)
-{
-    TORCH_CHECK(1 <= p, "p must be >= 1");
-    numOutputParameters_ = p;
-}
-
-bool renderer::InnerNetworks::valid(int inputChannels, OutputParametrization_cptr out) const
-{
-    if (networks_.empty())
-    {
-        std::cerr << "No inner networks specified!" << std::endl;
-        return false;
-    }
-    // check that all networks have the same number of layers
-    int numLayers = networks_[0]->numLayers();
-    for (size_t i=1; i<networks_.size(); ++i)
-    {
-        if (networks_[i]->numLayers() != numLayers)
-        {
-            std::cerr << "all inner networks must have the same shape, but the number of layers doesn't match" << std::endl;
-            return false;
-        }
-    }
-    //check the shapes of the layers
-    for (int i=0; i<numLayers; ++i)
-    {
-        for (size_t j=1; j<networks_.size(); ++j)
-        {
-            if (networks_[0]->getHidden(i)->channelsIn != networks_[j]->getHidden(i)->channelsIn ||
-                networks_[0]->getHidden(i)->channelsOut != networks_[j]->getHidden(i)->channelsOut ||
-                networks_[0]->getHidden(i)->activation != networks_[j]->getHidden(i)->activation ||
-                networks_[0]->getHidden(i)->activationParameter != networks_[j]->getHidden(i)->activationParameter)
-            {
-                std::cerr << "all inner networks must have the same shape, but layer " << i << " doesn't match up" << std::endl;
-                return false;
-            }
-        }
-    }
-    //validate input
-    if (networks_[0]->numInputChannels() != inputChannels)
-    {
-        std::cerr << "Network input channels incorrect. Actual: " << networks_[0]->numInputChannels() <<
-            ", expected: " << inputChannels << std::endl;
-        return false;
-    }
-    //validate output
-    if (networks_[0]->numOutputChannels() != numOutputParameters() * out->channelsIn())
-    {
-        std::cerr << "Network output channels incorrect. Actual: " << networks_[0]->numOutputChannels() <<
-            ", expected: p*c=" << numOutputParameters() << "*" << out->channelsIn() << std::endl;
-        return false;
-    }
-    return true;
-}
-
-const int renderer::InnerNetworks::VERSION = 1;
-
-std::shared_ptr<renderer::InnerNetworks> renderer::InnerNetworks::load(std::istream& in)
-{
-    int version;
-    in.read(reinterpret_cast<char*>(&version), sizeof(int));
-    if (version != 1 && version != 2)
-        throw std::runtime_error("Unknown version for InnerNetworks " + std::to_string(version));
-
-    auto n = std::make_shared<InnerNetworks>();
-    int numNetworks;
-    in.read(reinterpret_cast<char*>(&numNetworks), sizeof(int));
-    for (int i = 0; i < numNetworks; ++i)
-        n->networks_.push_back(InnerNetwork::load(in));
-    in.read(reinterpret_cast<char*>(&n->numOutputParameters_), sizeof(int));
-    return n;
-}
-
-void renderer::InnerNetworks::save(std::ostream& out) const
-{
-    out.write(reinterpret_cast<const char*>(&VERSION), sizeof(int));
-    int numNetworks = networks_.size();
-    out.write(reinterpret_cast<const char*>(&numNetworks), sizeof(int));
-    for (int i = 0; i < numNetworks; ++i)
-        networks_[i]->save(out);
-    out.write(reinterpret_cast<const char*>(&numOutputParameters_), sizeof(int));
+
+	out.write(reinterpret_cast<const char*>(weights.data()), sizeof(half) * rows * cols);
+	out.write(reinterpret_cast<const char*>(bias.data()), sizeof(half) * rows);
+
+	writeString(out, ActivationNames[activation]);
+	out.write(reinterpret_cast<const char*>(&activationParameter), sizeof(float));
 }
 
 renderer::LatentGrid::LatentGrid(const torch::Tensor& t_, Encoding encoding)
 {
-    CHECK_DIM(t_, 5);
-    CHECK_SIZE(t_, 0, 1);
-    torch::Tensor t = t_.to(c10::kCPU, c10::kFloat);
-
-    gridChannels = t.size(1);
-    gridSizeZ = t.size(2);
-    gridSizeY = t.size(3);
-    gridSizeX = t.size(4);
-
-    this->encoding = encoding;
-    switch (encoding)
-    {
-    case FLOAT:
-        initEncodingFloat(t);
-        break;
-    case BYTE_LINEAR:
-        initEncodingByteLinear(t);
-        break;
-    case BYTE_GAUSSIAN:
-        initEncodingByteGaussian(t);
-        break;
-    default:
-        throw std::runtime_error("Unsupported encoding");
-    }
+	CHECK_DIM(t_, 5);
+	CHECK_SIZE(t_, 0, 1);
+	torch::Tensor t = t_.to(c10::kCPU, c10::kFloat);
+
+	gridChannels = t.size(1);
+	gridSizeZ = t.size(2);
+	gridSizeY = t.size(3);
+	gridSizeX = t.size(4);
+
+	this->encoding = encoding;
+	switch (encoding)
+	{
+	case FLOAT:
+		initEncodingFloat(t);
+		break;
+	case BYTE_LINEAR:
+		initEncodingByteLinear(t);
+		break;
+	case BYTE_GAUSSIAN:
+		initEncodingByteGaussian(t);
+		break;
+	default:
+		throw std::runtime_error("Unsupported encoding");
+	}
 }
 
 double renderer::LatentGrid::LastEncodingError = 0;
 
 void renderer::LatentGrid::initEncodingFloat(const torch::Tensor& t)
 {
-    static_assert(sizeof(float) == 4, "What compiler did you smoke?");
-    const auto tAcc = t.accessor<float, 5>();
-    grid_t g(t.numel() * 4);
-    float* data = reinterpret_cast<float*>(g.data());
-    for (int c = 0; c < gridChannels; ++c) for (int z = 0; z < gridSizeZ; ++z) for (int y = 0; y < gridSizeY; ++y) for (int x = 0; x < gridSizeX; ++x)
-    {
-        int cHigh = c / 4;
-        int cLow = c % 4;
-        data[idx(cHigh, z, y, x, cLow)] = tAcc[0][c][z][y][x];
-    }
-    this->grid = g;
-    LastEncodingError = 0;
+	static_assert(sizeof(float) == 4, "What compiler did you smoke?");
+	const auto tAcc = t.accessor<float, 5>();
+	grid_t g(t.numel() * 4);
+	float* data = reinterpret_cast<float*>(g.data());
+	for (int c = 0; c < gridChannels; ++c) for (int z = 0; z < gridSizeZ; ++z) for (int y = 0; y < gridSizeY; ++y) for (int x = 0; x < gridSizeX; ++x)
+	{
+		int cHigh = c / 4;
+		int cLow = c % 4;
+		data[idx(cHigh, z, y, x, cLow)] = tAcc[0][c][z][y][x];
+	}
+	this->grid = g;
+	LastEncodingError = 0;
 }
 
 void renderer::LatentGrid::initEncodingByteLinear(const torch::Tensor& t)
 {
-    //compute minimal and maximal value
-    std::vector<float> minValues(gridChannels);
-    std::vector<float> maxValues(gridChannels);
-    std::cout << "Add LatentGrid with linear encoding, min/max per channel:";
-    for (int c = 0; c < gridChannels; ++c)
-    {
-        minValues[c] = torch::min(t.select(1, c)).item<float>();
-        maxValues[c] = torch::max(t.select(1, c)).item<float>();
-        std::cout << " " << std::setprecision(3) << minValues[c] << "/" << maxValues[c];
-    }
-    std::cout << std::endl;
-    //transform and save
-    gridOffsetOrMean.resize(gridChannels);
-    gridScaleOrStd.resize(gridChannels);
-    grid.resize(t.numel());
-    const auto tAcc = t.accessor<float, 5>();
-    double encodingError = 0;
-    for (int c = 0; c < gridChannels; ++c)
-    {
-        gridOffsetOrMean[c] = minValues[c];
-        gridScaleOrStd[c] = maxValues[c] - minValues[c];
-        float invScale = 1.0f / std::max(1e-5f, maxValues[c] - minValues[c]);
-        for (int z = 0; z < gridSizeZ; ++z) for (int y = 0; y < gridSizeY; ++y) for (int x = 0; x < gridSizeX; ++x)
-        {
-            float value = tAcc[0][c][z][y][x];
-            float x01 = (value - minValues[c]) * invScale;
-            int x255 = std::max(0, std::min(255, static_cast<int>(std::roundf(255 * x01))));
-            int cHigh = c / 4;
-            int cLow = c % 4;
-            auto xFinal = static_cast<uint8_t>(x255);
-            grid[idx(cHigh, z, y, x, cLow)] = xFinal;
-            //reverse-conversion to validate error
-            float valueReconstructed = gridOffsetOrMean[c] + xFinal / 255.0f * gridScaleOrStd[c];
-            //std::cout << "v=" << std::setprecision(4) << value << " -> " << int(xFinal) << " -> " << valueReconstructed << std::endl;
-            encodingError += std::abs(value - valueReconstructed);
-        }
-    }
-    std::cout << "Average absolute encoding error: " << std::setprecision(6) <<
-        (encodingError / t.numel()) << std::endl;
-    LastEncodingError = encodingError / t.numel();
+	//compute minimal and maximal value
+	std::vector<float> minValues(gridChannels);
+	std::vector<float> maxValues(gridChannels);
+	std::cout << "Add LatentGrid with linear encoding, min/max per channel:";
+	for (int c = 0; c < gridChannels; ++c)
+	{
+		minValues[c] = torch::min(t.select(1, c)).item<float>();
+		maxValues[c] = torch::max(t.select(1, c)).item<float>();
+		std::cout << " " << std::setprecision(3) << minValues[c] << "/" << maxValues[c];
+	}
+	std::cout << std::endl;
+	//transform and save
+	gridOffsetOrMean.resize(gridChannels);
+	gridScaleOrStd.resize(gridChannels);
+	grid.resize(t.numel());
+	const auto tAcc = t.accessor<float, 5>();
+	double encodingError = 0;
+	for (int c = 0; c < gridChannels; ++c)
+	{
+		gridOffsetOrMean[c] = minValues[c];
+		gridScaleOrStd[c] = maxValues[c] - minValues[c];
+		float invScale = 1.0f / std::max(1e-5f, maxValues[c] - minValues[c]);
+		for (int z = 0; z < gridSizeZ; ++z) for (int y = 0; y < gridSizeY; ++y) for (int x = 0; x < gridSizeX; ++x)
+		{
+			float value = tAcc[0][c][z][y][x];
+			float x01 = (value - minValues[c]) * invScale;
+			int x255 = std::max(0, std::min(255, static_cast<int>(std::roundf(255 * x01))));
+			int cHigh = c / 4;
+			int cLow = c % 4;
+			auto xFinal = static_cast<uint8_t>(x255);
+			grid[idx(cHigh, z, y, x, cLow)] = xFinal;
+			//reverse-conversion to validate error
+			float valueReconstructed = gridOffsetOrMean[c] + xFinal / 255.0f * gridScaleOrStd[c];
+			//std::cout << "v=" << std::setprecision(4) << value << " -> " << int(xFinal) << " -> " << valueReconstructed << std::endl;
+			encodingError += std::abs(value - valueReconstructed);
+		}
+	}
+	std::cout << "Average absolute encoding error: " << std::setprecision(6) <<
+		(encodingError / t.numel()) << std::endl;
+	LastEncodingError = encodingError / t.numel();
 }
 
 void renderer::LatentGrid::initEncodingByteGaussian(const torch::Tensor& t)
 {
-<<<<<<< HEAD
-    //compute mean and variance
-    std::vector<float> meanValues(gridChannels);
-    std::vector<float> stdValues(gridChannels);
-    std::cout << "Add LatentGrid with gaussian encoding, mean/std per channel:";
-    for (int c = 0; c < gridChannels; ++c)
-    {
-        auto [std, mean] = torch::std_mean(t.select(1, c));
-        meanValues[c] = mean.item<float>();
-        stdValues[c] = std.item<float>();
-        std::cout << " " << std::setprecision(2) << meanValues[c] << "/" << 
-            std::setprecision(3) << stdValues[c];
-    }
-    std::cout << std::endl;
-    //transform and save
-    gridOffsetOrMean.resize(gridChannels);
-    gridScaleOrStd.resize(gridChannels);
-    grid.resize(t.numel());
-    const auto tAcc = t.accessor<float, 5>();
-    double encodingError = 0;
-    for (int c = 0; c < gridChannels; ++c)
-    {
-        gridOffsetOrMean[c] = meanValues[c];
-        gridScaleOrStd[c] = stdValues[c];
-        float invStd = 1.0f / std::max(1e-5f, stdValues[c]);
-        for (int z = 0; z < gridSizeZ; ++z) for (int y = 0; y < gridSizeY; ++y) for (int x = 0; x < gridSizeX; ++x)
-        {
-            float vx = tAcc[0][c][z][y][x]; // vx \prop N(mean, std)
-            float vxHat = (vx - meanValues[c]) * invStd; // vxHat \prop N(0,1)
-            static constexpr float invSqrt2 = 0.7071067811865475244008443621048f; // 1/sqrt(2)
-            float theta01 = 0.5f * (1 + std::erf(vxHat * invSqrt2));
-            int theta255 = std::max(0, std::min(255, static_cast<int>(std::roundf(255 * theta01))));
-            int cHigh = c / 4;
-            int cLow = c % 4;
-            auto xFinal = static_cast<uint8_t>(theta255);
-            grid[idx(cHigh, z, y, x, cLow)] = xFinal;
-            //reverse-conversion to validate error
-            //constants copied from renderer_volume_tensorcores.cuh
-            static constexpr float ENCODING_GAUSSIAN_EPSILON = 1e-4f;
-            static constexpr float ENCODING_GAUSSIAN_2_MINUS_EPSILON = 2 - 1e-4f;
-            static constexpr float ENCODING_GAUSSIAN_SQRT2 = 1.4142135623730950488016887242096980f;
-            float tmp = ENCODING_GAUSSIAN_SQRT2 * myErfInv(ENCODING_GAUSSIAN_2_MINUS_EPSILON * (xFinal / 255.0f - 0.5f));
-            float valueReconstructed = gridOffsetOrMean[c] + tmp * gridScaleOrStd[c];
-            //std::cout << "v=" << std::setprecision(4) << vx << " -> " << int(xFinal) << " -> " << valueReconstructed << std::endl;
-            encodingError += std::abs(vx - valueReconstructed);
-        }
-    }
-    std::cout << "Average absolute encoding error: " << std::setprecision(6) <<
-        (encodingError / t.numel()) << std::endl;
-    LastEncodingError = encodingError / t.numel();
-=======
 	//compute mean and variance
 	std::vector<float> meanValues(gridChannels);
 	std::vector<float> stdValues(gridChannels);
@@ -824,192 +428,172 @@
 	std::cout << "Average absolute encoding error: " << std::setprecision(6) <<
 		(encodingError / t.numel()) << std::endl;
 	LastEncodingError = encodingError / t.numel();
->>>>>>> 805565fc
 }
 
 bool renderer::LatentGrid::isValid() const
 {
-    if (gridChannels<=0 || gridSizeX<=0 || gridSizeY<=0 || gridSizeZ<=0)
-    {
-        std::cerr << "Error, LatentGrid: all dimensions must be positive" << std::endl;
-        return false;
-    }
-    if (gridChannels%16 != 0)
-    {
-        std::cerr << "Error, LatentGrid: the number of channels must be divisible by 16" << std::endl;
-        return false;
-    }
-
-    size_t entries = grid.size();
-    size_t expected = bytesPerEntry() * gridChannels * gridSizeZ * gridSizeY * gridSizeX;
-    if (entries != expected)
-    {
-        std::cerr << "Error, LatentGrid: illegal grid size" << std::endl;
-        return false;
-    }
-    if (encoding != FLOAT)
-    {
-        if (gridOffsetOrMean.size() != gridChannels)
-        {
-            std::cerr << "Error, LatentGrid: gridOffsetOrMean must contain gridChannels entries" << std::endl;
-            return false;
-        }
-        if (gridScaleOrStd.size() != gridChannels)
-        {
-            std::cerr << "Error, LatentGrid: gridScaleOrStd must contain gridChannels entries" << std::endl;
-            return false;
-        }
-    }
-
-    return true;
+	if (gridChannels<=0 || gridSizeX<=0 || gridSizeY<=0 || gridSizeZ<=0)
+	{
+		std::cerr << "Error, LatentGrid: all dimensions must be positive" << std::endl;
+		return false;
+	}
+	if (gridChannels%16 != 0)
+	{
+		std::cerr << "Error, LatentGrid: the number of channels must be divisible by 16" << std::endl;
+		return false;
+	}
+
+	size_t entries = grid.size();
+	size_t expected = bytesPerEntry() * gridChannels * gridSizeZ * gridSizeY * gridSizeX;
+	if (entries != expected)
+	{
+		std::cerr << "Error, LatentGrid: illegal grid size" << std::endl;
+		return false;
+	}
+	if (encoding != FLOAT)
+	{
+		if (gridOffsetOrMean.size() != gridChannels)
+		{
+			std::cerr << "Error, LatentGrid: gridOffsetOrMean must contain gridChannels entries" << std::endl;
+			return false;
+		}
+		if (gridScaleOrStd.size() != gridChannels)
+		{
+			std::cerr << "Error, LatentGrid: gridScaleOrStd must contain gridChannels entries" << std::endl;
+			return false;
+		}
+	}
+
+	return true;
 }
 
 renderer::LatentGrid::GPUArray::GPUArray(int sizeX, int sizeY, int sizeZ, bool isFloat, const char* data)
 	: array(nullptr), texture(0)
 {
-    //create array
-    cudaExtent extent = make_cudaExtent(sizeX, sizeY, sizeZ);
-    int bytesPerType = isFloat ? 4 : 1;
-    int bitsPerType = 8 * bytesPerType;
-    auto format = isFloat ? cudaChannelFormatKindFloat : cudaChannelFormatKindUnsigned;
-    cudaChannelFormatDesc channelDesc = cudaCreateChannelDesc(
-        bitsPerType, bitsPerType, bitsPerType, bitsPerType, format);
-    CUMAT_SAFE_CALL(cudaMalloc3DArray(&array, &channelDesc, extent));
-
-    cudaMemcpy3DParms params = { 0 };
-    params.srcPtr = make_cudaPitchedPtr(const_cast<char*>(data),
-        bytesPerType * sizeX * 4, sizeX, sizeY);
-    params.dstArray = array;
-    params.extent = extent;
-    params.kind = cudaMemcpyHostToDevice;
-    CUMAT_SAFE_CALL(cudaMemcpy3D(&params));
-
-    //create texture object
-    cudaResourceDesc resDesc;
-    memset(&resDesc, 0, sizeof(cudaResourceDesc));
-    resDesc.resType = cudaResourceTypeArray;
-    resDesc.res.array.array = array;
-    cudaTextureDesc texDesc;
-    memset(&texDesc, 0, sizeof(cudaTextureDesc));
-    texDesc.addressMode[0] = cudaAddressModeClamp;
-    texDesc.addressMode[1] = cudaAddressModeClamp;
-    texDesc.addressMode[2] = cudaAddressModeClamp;
-    texDesc.filterMode = cudaFilterModeLinear;
-    texDesc.readMode = isFloat ? cudaReadModeElementType : cudaReadModeNormalizedFloat;
-    texDesc.normalizedCoords = 1;
-    CUMAT_SAFE_CALL(cudaCreateTextureObject(&texture, &resDesc, &texDesc, NULL));
+	//create array
+	cudaExtent extent = make_cudaExtent(sizeX, sizeY, sizeZ);
+	int bytesPerType = isFloat ? 4 : 1;
+	int bitsPerType = 8 * bytesPerType;
+	auto format = isFloat ? cudaChannelFormatKindFloat : cudaChannelFormatKindUnsigned;
+	cudaChannelFormatDesc channelDesc = cudaCreateChannelDesc(
+		bitsPerType, bitsPerType, bitsPerType, bitsPerType, format);
+	CUMAT_SAFE_CALL(cudaMalloc3DArray(&array, &channelDesc, extent));
+
+	cudaMemcpy3DParms params = { 0 };
+	params.srcPtr = make_cudaPitchedPtr(const_cast<char*>(data),
+		bytesPerType * sizeX * 4, sizeX, sizeY);
+	params.dstArray = array;
+	params.extent = extent;
+	params.kind = cudaMemcpyHostToDevice;
+	CUMAT_SAFE_CALL(cudaMemcpy3D(&params));
+
+	//create texture object
+	cudaResourceDesc resDesc;
+	memset(&resDesc, 0, sizeof(cudaResourceDesc));
+	resDesc.resType = cudaResourceTypeArray;
+	resDesc.res.array.array = array;
+	cudaTextureDesc texDesc;
+	memset(&texDesc, 0, sizeof(cudaTextureDesc));
+	texDesc.addressMode[0] = cudaAddressModeClamp;
+	texDesc.addressMode[1] = cudaAddressModeClamp;
+	texDesc.addressMode[2] = cudaAddressModeClamp;
+	texDesc.filterMode = cudaFilterModeLinear;
+	texDesc.readMode = isFloat ? cudaReadModeElementType : cudaReadModeNormalizedFloat;
+	texDesc.normalizedCoords = 1;
+	CUMAT_SAFE_CALL(cudaCreateTextureObject(&texture, &resDesc, &texDesc, NULL));
 }
 
 renderer::LatentGrid::GPUArray::~GPUArray()
 {
-    if (texture) {
-        CUMAT_SAFE_CALL_NO_THROW(cudaDestroyTextureObject(texture));
-        texture = 0;
-    }
-    if (array)
-    {
-        CUMAT_SAFE_CALL_NO_THROW(cudaFreeArray(array));
-        array = nullptr;
-    }
+	if (texture) {
+		CUMAT_SAFE_CALL_NO_THROW(cudaDestroyTextureObject(texture));
+		texture = 0;
+	}
+	if (array)
+	{
+		CUMAT_SAFE_CALL_NO_THROW(cudaFreeArray(array));
+		array = nullptr;
+	}
 }
 
 void renderer::LatentGrid::clearGPUResources()
 {
-    gpuResources_.clear();
+	gpuResources_.clear();
 }
 
 void renderer::LatentGrid::copyGridToGPU(bool skipIfAlreadyInitialized)
 {
-    if (skipIfAlreadyInitialized && !gpuResources_.empty()) return;
-    TORCH_CHECK(gridChannels % 4 == 0, "gridChannels must be divisible by four");
-    gpuResources_.resize(gridChannels / 4);
-    size_t stride = bytesPerEntry() * 4 * gridSizeX * gridSizeY * gridSizeZ;
-    for (int i=0; i<gridChannels/4; ++i)
-    {
-        gpuResources_[i] = std::make_shared<GPUArray>(
-            gridSizeX, gridSizeY, gridSizeZ, encoding == FLOAT, grid.data() + (i * stride));
-    }
+	if (skipIfAlreadyInitialized && !gpuResources_.empty()) return;
+	TORCH_CHECK(gridChannels % 4 == 0, "gridChannels must be divisible by four");
+	gpuResources_.resize(gridChannels / 4);
+	size_t stride = bytesPerEntry() * 4 * gridSizeX * gridSizeY * gridSizeZ;
+	for (int i=0; i<gridChannels/4; ++i)
+	{
+		gpuResources_[i] = std::make_shared<GPUArray>(
+			gridSizeX, gridSizeY, gridSizeZ, encoding == FLOAT, grid.data() + (i * stride));
+	}
 }
 
 cudaTextureObject_t renderer::LatentGrid::getTexture(int index) const
 {
-    TORCH_CHECK(index >= 0 && index < gridChannels / 4, "index of of bounds");
-    TORCH_CHECK(!gpuResources_.empty(), "GPU resources not yet created");
-    return gpuResources_[index]->texture;
+	TORCH_CHECK(index >= 0 && index < gridChannels / 4, "index of of bounds");
+	TORCH_CHECK(!gpuResources_.empty(), "GPU resources not yet created");
+	return gpuResources_[index]->texture;
 }
 
 float4 renderer::LatentGrid::getOffsetOrMean(int index) const
 {
-    TORCH_CHECK(index >= 0 && index < gridChannels / 4, "index of of bounds");
-    TORCH_CHECK(encoding != FLOAT);
-    index *= 4;
-    return make_float4(
-        gridOffsetOrMean[index], gridOffsetOrMean[index + 1],
-        gridOffsetOrMean[index + 2], gridOffsetOrMean[index + 3]);
+	TORCH_CHECK(index >= 0 && index < gridChannels / 4, "index of of bounds");
+	TORCH_CHECK(encoding != FLOAT);
+	index *= 4;
+	return make_float4(
+		gridOffsetOrMean[index], gridOffsetOrMean[index + 1],
+		gridOffsetOrMean[index + 2], gridOffsetOrMean[index + 3]);
 }
 
 float4 renderer::LatentGrid::getScaleOrStd(int index) const
 {
-    TORCH_CHECK(index >= 0 && index < gridChannels / 4, "index of of bounds");
-    TORCH_CHECK(encoding != FLOAT);
-    index *= 4;
-    return make_float4(
-        gridScaleOrStd[index], gridScaleOrStd[index + 1],
-        gridScaleOrStd[index + 2], gridScaleOrStd[index + 3]);
+	TORCH_CHECK(index >= 0 && index < gridChannels / 4, "index of of bounds");
+	TORCH_CHECK(encoding != FLOAT);
+	index *= 4;
+	return make_float4(
+		gridScaleOrStd[index], gridScaleOrStd[index + 1],
+		gridScaleOrStd[index + 2], gridScaleOrStd[index + 3]);
 }
 
 const int renderer::LatentGrid::VERSION = 1;
 
 std::shared_ptr<renderer::LatentGrid> renderer::LatentGrid::load(std::istream& in)
 {
-    int version;
-    in.read(reinterpret_cast<char*>(&version), sizeof(int));
-    if (version != VERSION)
-        throw std::runtime_error("Unknown version for LatentGrid " + std::to_string(version));
-
-    auto g = std::make_shared<LatentGrid>();
-    in.read(reinterpret_cast<char*>(&g->encoding), sizeof(int));
-    in.read(reinterpret_cast<char*>(&g->gridChannels), sizeof(int));
-    in.read(reinterpret_cast<char*>(&g->gridSizeZ), sizeof(int));
-    in.read(reinterpret_cast<char*>(&g->gridSizeY), sizeof(int));
-    in.read(reinterpret_cast<char*>(&g->gridSizeX), sizeof(int));
-
-    size_t entries = g->bytesPerEntry() * g->gridChannels * g->gridSizeZ * g->gridSizeY * g->gridSizeX;
-    grid_t data(entries);
-    in.read(data.data(), entries);
-    g->grid = data;
-    if (g->encoding != FLOAT)
-    {
-        g->gridOffsetOrMean.resize(g->gridChannels);
-        g->gridScaleOrStd.resize(g->gridChannels);
-        in.read(reinterpret_cast<char*>(g->gridOffsetOrMean.data()), sizeof(float) * g->gridChannels);
-        in.read(reinterpret_cast<char*>(g->gridScaleOrStd.data()), sizeof(float) * g->gridChannels);
-    }
-
-    return g;
+	int version;
+	in.read(reinterpret_cast<char*>(&version), sizeof(int));
+	if (version != VERSION)
+		throw std::runtime_error("Unknown version for LatentGrid " + std::to_string(version));
+
+	auto g = std::make_shared<LatentGrid>();
+	in.read(reinterpret_cast<char*>(&g->encoding), sizeof(int));
+	in.read(reinterpret_cast<char*>(&g->gridChannels), sizeof(int));
+	in.read(reinterpret_cast<char*>(&g->gridSizeZ), sizeof(int));
+	in.read(reinterpret_cast<char*>(&g->gridSizeY), sizeof(int));
+	in.read(reinterpret_cast<char*>(&g->gridSizeX), sizeof(int));
+
+	size_t entries = g->bytesPerEntry() * g->gridChannels * g->gridSizeZ * g->gridSizeY * g->gridSizeX;
+	grid_t data(entries);
+	in.read(data.data(), entries);
+	g->grid = data;
+	if (g->encoding != FLOAT)
+	{
+		g->gridOffsetOrMean.resize(g->gridChannels);
+		g->gridScaleOrStd.resize(g->gridChannels);
+		in.read(reinterpret_cast<char*>(g->gridOffsetOrMean.data()), sizeof(float) * g->gridChannels);
+		in.read(reinterpret_cast<char*>(g->gridScaleOrStd.data()), sizeof(float) * g->gridChannels);
+	}
+
+	return g;
 }
 
 void renderer::LatentGrid::save(std::ostream& out) const
 {
-<<<<<<< HEAD
-    if (!isValid())
-        throw std::runtime_error("LatentGridTimeAndEnsemble is not valid, cannot save");
-    out.write(reinterpret_cast<const char*>(&VERSION), sizeof(int));
-    int e = static_cast<int>(encoding);
-    out.write(reinterpret_cast<const char*>(&e), sizeof(int));
-    out.write(reinterpret_cast<const char*>(&gridChannels), sizeof(int));
-    out.write(reinterpret_cast<const char*>(&gridSizeZ), sizeof(int));
-    out.write(reinterpret_cast<const char*>(&gridSizeY), sizeof(int));
-    out.write(reinterpret_cast<const char*>(&gridSizeX), sizeof(int));
-    size_t memory = bytesPerEntry() * gridChannels * gridSizeZ * gridSizeY * gridSizeX;
-    const char* data = grid.data();
-    out.write(data, memory);
-    if (encoding != FLOAT)
-    {
-        out.write(reinterpret_cast<const char*>(gridOffsetOrMean.data()), sizeof(float)*gridChannels);
-        out.write(reinterpret_cast<const char*>(gridScaleOrStd.data()), sizeof(float) * gridChannels);
-    }
-=======
 	if (!isValid())
 		throw std::runtime_error("LatentGridTimeAndEnsemble is not valid, cannot save");
 	out.write(reinterpret_cast<const char*>(&VERSION), sizeof(int));
@@ -1027,113 +611,26 @@
 		out.write(reinterpret_cast<const char*>(gridOffsetOrMean.data()), sizeof(float)*gridChannels);
 		out.write(reinterpret_cast<const char*>(gridScaleOrStd.data()), sizeof(float) * gridChannels);
 	}
->>>>>>> 805565fc
 }
 
 double renderer::LatentGridTimeAndEnsemble::setTimeGridFromTorch(int index, const torch::Tensor& t,
 															   LatentGrid::Encoding encoding)
 {
-    TORCH_CHECK(index >= 0 && index < timeGrids.size(), "index out of bounds!");
-    timeGrids[index] = std::make_shared<LatentGrid>(t, encoding);
-    return LatentGrid::LastEncodingError;
+	TORCH_CHECK(index >= 0 && index < timeGrids.size(), "index out of bounds!");
+	timeGrids[index] = std::make_shared<LatentGrid>(t, encoding);
+	return LatentGrid::LastEncodingError;
 }
 
 double renderer::LatentGridTimeAndEnsemble::setEnsembleGridFromTorch(int index, const torch::Tensor& t,
 	LatentGrid::Encoding encoding)
 {
-    TORCH_CHECK(index >= 0 && index < ensembleGrids.size(), "index out of bounds!");
-    ensembleGrids[index] = std::make_shared<LatentGrid>(t, encoding);
-    return LatentGrid::LastEncodingError;
+	TORCH_CHECK(index >= 0 && index < ensembleGrids.size(), "index out of bounds!");
+	ensembleGrids[index] = std::make_shared<LatentGrid>(t, encoding);
+	return LatentGrid::LastEncodingError;
 }
 
 bool renderer::LatentGridTimeAndEnsemble::isValid() const
 {
-<<<<<<< HEAD
-    if (timeGrids.empty() && ensembleGrids.empty())
-    {
-        std::cerr << "Either time or ensemble grids must be specified!" << std::endl;
-        return false;
-    }
-
-    //check common encoding
-    LatentGrid::Encoding encoding = LatentGrid::FLOAT;
-    bool encodingSet = false;
-    for (auto g : timeGrids)
-    {
-        if (!g)
-        {
-            std::cerr << "One latent grid was null" << std::endl;
-            return false;
-        }
-        if (!g->isValid())
-            return false;
-        if (encodingSet)
-        {
-            if (encoding != g->encoding)
-            {
-                std::cerr << "All latent grids must share the same encoding modes, but this grid uses " <<
-                    magic_enum::enum_name(g->encoding) << ", while previous grids used " <<
-                    magic_enum::enum_name(encoding) << std::endl;
-                return false;
-            }
-        }
-        else
-            encoding = g->encoding;
-    }
-    for (auto g : ensembleGrids)
-    {
-        if (!g)
-        {
-            std::cerr << "One latent grid was null" << std::endl;
-            return false;
-        }
-        if (!g->isValid())
-            return false;
-        if (encodingSet)
-        {
-            if (encoding != g->encoding)
-            {
-                std::cerr << "All latent grids must share the same encoding modes, but this grid uses " <<
-                    magic_enum::enum_name(g->encoding) << ", while previous grids used " <<
-                    magic_enum::enum_name(encoding) << std::endl;
-                return false;
-            }
-        }
-        else
-            encoding = g->encoding;
-    }
-
-    //check common channel count
-    if (!timeGrids.empty())
-    {
-        int c = timeGrids[0]->gridChannels;
-        for (size_t i=1; i<timeGrids.size(); ++i)
-        {
-            if (timeGrids[i]->gridChannels != c)
-            {
-                std::cerr << "Time grid " << i << " uses a different channel count of " <<
-                    timeGrids[i]->gridChannels << " than previous grids with a channel count of " <<
-                    c << std::endl;
-                return false;
-            }
-        }
-    }
-    if (!ensembleGrids.empty())
-    {
-        int c = ensembleGrids[0]->gridChannels;
-        for (size_t i = 1; i < ensembleGrids.size(); ++i)
-        {
-            if (ensembleGrids[i]->gridChannels != c)
-            {
-                std::cerr << "Time grid " << i << " uses a different channel count of " <<
-                    ensembleGrids[i]->gridChannels << " than previous grids with a channel count of " <<
-                    c << std::endl;
-                return false;
-            }
-        }
-    }
-    return true;
-=======
 	if (timeGrids.empty() && ensembleGrids.empty())
 	{
 		std::cerr << "Either time or ensemble grids must be specified!" << std::endl;
@@ -1218,116 +715,87 @@
 		}
 	}
 	return true;
->>>>>>> 805565fc
 }
 
 void renderer::LatentGridTimeAndEnsemble::clearGPUResources()
 {
-    for (auto g : timeGrids) g->clearGPUResources();
-    for (auto g : ensembleGrids) g->clearGPUResources();
+	for (auto g : timeGrids) g->clearGPUResources();
+	for (auto g : ensembleGrids) g->clearGPUResources();
 }
 
 int renderer::LatentGridTimeAndEnsemble::getResolution() const
 {
-    assert(isValid());
-    if (!timeGrids.empty()) return timeGrids[0]->gridSizeX;
-    if (!ensembleGrids.empty()) return ensembleGrids[0]->gridSizeX;
-    throw std::runtime_error("at least one grid must be active!");
+	assert(isValid());
+	if (!timeGrids.empty()) return timeGrids[0]->gridSizeX;
+	if (!ensembleGrids.empty()) return ensembleGrids[0]->gridSizeX;
+	throw std::runtime_error("at least one grid must be active!");
 }
 
 renderer::LatentGrid::Encoding renderer::LatentGridTimeAndEnsemble::getCommonEncoding() const
 {
-    assert(isValid());
-    if (!timeGrids.empty()) return timeGrids[0]->encoding;
-    if (!ensembleGrids.empty()) return ensembleGrids[0]->encoding;
-    throw std::runtime_error("at least one grid must be active!");
+	assert(isValid());
+	if (!timeGrids.empty()) return timeGrids[0]->encoding;
+	if (!ensembleGrids.empty()) return ensembleGrids[0]->encoding;
+	throw std::runtime_error("at least one grid must be active!");
 }
 
 int renderer::LatentGridTimeAndEnsemble::getTimeChannels() const
 {
-    assert(isValid());
-    if (timeGrids.empty()) return 0;
-    return timeGrids[0]->gridChannels;
+	assert(isValid());
+	if (timeGrids.empty()) return 0;
+	return timeGrids[0]->gridChannels;
 }
 
 int renderer::LatentGridTimeAndEnsemble::getEnsembleChannels() const
 {
-    assert(isValid());
-    if (ensembleGrids.empty()) return 0;
-    return ensembleGrids[0]->gridChannels;
+	assert(isValid());
+	if (ensembleGrids.empty()) return 0;
+	return ensembleGrids[0]->gridChannels;
 }
 
 const int renderer::LatentGridTimeAndEnsemble::VERSION = 1;
 
 renderer::LatentGridTimeAndEnsemble_ptr renderer::LatentGridTimeAndEnsemble::load(std::istream& in)
 {
-    int version;
-    in.read(reinterpret_cast<char*>(&version), sizeof(int));
-    if (version > VERSION)
-        throw std::runtime_error("Unknown version for LatentGridTimeAndEnsemble " + std::to_string(version));
-
-    auto g = std::make_shared<LatentGridTimeAndEnsemble>();
-    in.read(reinterpret_cast<char*>(&g->timeMin), sizeof(int));
-    in.read(reinterpret_cast<char*>(&g->timeNum), sizeof(int));
-    in.read(reinterpret_cast<char*>(&g->timeStep), sizeof(int));
-    in.read(reinterpret_cast<char*>(&g->ensembleMin), sizeof(int));
-    in.read(reinterpret_cast<char*>(&g->ensembleNum), sizeof(int));
-    std::cout << "Load " << g->timeNum << " time grids and " << g->ensembleNum << " ensemble grids" << std::endl;
-    g->timeGrids.resize(g->timeNum);
-    for (int i = 0; i < g->timeNum; ++i)
-        g->timeGrids[i] = LatentGrid::load(in);
-    g->ensembleGrids.resize(g->ensembleNum);
-    for (int i = 0; i < g->ensembleNum; ++i)
-        g->ensembleGrids[i] = LatentGrid::load(in);
-
-    return g;
+	int version;
+	in.read(reinterpret_cast<char*>(&version), sizeof(int));
+	if (version > VERSION)
+		throw std::runtime_error("Unknown version for LatentGridTimeAndEnsemble " + std::to_string(version));
+
+	auto g = std::make_shared<LatentGridTimeAndEnsemble>();
+	in.read(reinterpret_cast<char*>(&g->timeMin), sizeof(int));
+	in.read(reinterpret_cast<char*>(&g->timeNum), sizeof(int));
+	in.read(reinterpret_cast<char*>(&g->timeStep), sizeof(int));
+	in.read(reinterpret_cast<char*>(&g->ensembleMin), sizeof(int));
+	in.read(reinterpret_cast<char*>(&g->ensembleNum), sizeof(int));
+	std::cout << "Load " << g->timeNum << " time grids and " << g->ensembleNum << " ensemble grids" << std::endl;
+	g->timeGrids.resize(g->timeNum);
+	for (int i = 0; i < g->timeNum; ++i)
+		g->timeGrids[i] = LatentGrid::load(in);
+	g->ensembleGrids.resize(g->ensembleNum);
+	for (int i = 0; i < g->ensembleNum; ++i)
+		g->ensembleGrids[i] = LatentGrid::load(in);
+
+	return g;
 }
 
 void renderer::LatentGridTimeAndEnsemble::save(std::ostream& out) const
 {
-    if (!isValid())
-        throw std::runtime_error("LatentGridTimeAndEnsemble is not valid, cannot save");
-    out.write(reinterpret_cast<const char*>(&VERSION), sizeof(int));
-    out.write(reinterpret_cast<const char*>(&timeMin), sizeof(int));
-    out.write(reinterpret_cast<const char*>(&timeNum), sizeof(int));
-    out.write(reinterpret_cast<const char*>(&timeStep), sizeof(int));
-    out.write(reinterpret_cast<const char*>(&ensembleMin), sizeof(int));
-    out.write(reinterpret_cast<const char*>(&ensembleNum), sizeof(int));
-    for (int i = 0; i < timeNum; ++i)
-        timeGrids[i]->save(out);
-    for (int i = 0; i < ensembleNum; ++i)
-        ensembleGrids[i]->save(out);
+	if (!isValid())
+		throw std::runtime_error("LatentGridTimeAndEnsemble is not valid, cannot save");
+	out.write(reinterpret_cast<const char*>(&VERSION), sizeof(int));
+	out.write(reinterpret_cast<const char*>(&timeMin), sizeof(int));
+	out.write(reinterpret_cast<const char*>(&timeNum), sizeof(int));
+	out.write(reinterpret_cast<const char*>(&timeStep), sizeof(int));
+	out.write(reinterpret_cast<const char*>(&ensembleMin), sizeof(int));
+	out.write(reinterpret_cast<const char*>(&ensembleNum), sizeof(int));
+	for (int i = 0; i < timeNum; ++i)
+		timeGrids[i]->save(out);
+	for (int i = 0; i < ensembleNum; ++i)
+		ensembleGrids[i]->save(out);
 }
 
 renderer::SceneNetwork::SceneNetwork()
-<<<<<<< HEAD
-    : boxMin_{make_float3(-5.f)}
-    , boxSize_{make_float3(1.f)}
-    , input_{std::make_shared<InputParametrization>()}
-    , output_{std::make_shared<OutputParametrization>()}
-    , inner_{std::make_shared<InnerNetworks>()}
-{
-}
-
-void renderer::SceneNetwork::setTimeAndEnsemble(float time, int ensemble)
-{
-    if (!latentGrid())
-    {
-        std::cerr << "No latent grid specified, setTimeAndEnsemble has no effect" << std::endl;
-        return;
-    }
-    float oldTime = currentTime_;
-    int oldEnsemble = currentEnsemble_;
-    //silently clamp
-    currentTime_ = clamp(time, 
-        static_cast<float>(latentGrid()->timeMin), 
-        static_cast<float>(latentGrid()->timeMaxInclusive()));
-    currentEnsemble_ = clamp(ensemble, latentGrid()->ensembleMin, latentGrid()->ensembleMaxInclusive());
-
-    //clear cache, as time and ensemble are written to constant memory
-    if (oldTime != currentTime_ || oldEnsemble != currentEnsemble_)
-        cacheConstantMemory_.clear();
-=======
 	: boxMin_{make_float3(-5.f)}
 	, boxSize_{make_float3(1.f)}
 	, input_{std::make_shared<InputParametrization>()}
@@ -1450,57 +918,27 @@
 		b[col] = __float2half(biasAcc[col]);
 
 	addLayer(std::make_shared<Layer>(channelsIn, channelsOut, w, b, activation, activationParameter));
->>>>>>> 805565fc
-}
-
-void renderer::SceneNetwork::setCurrentNetwork(int i)
-{
-    TORCH_CHECK(0 <= i && i < inner_->numInnerNetworks(), "network index out of bounds");
-    if (i != currentNetwork_) {
-        currentNetwork_ = i;
-        //clear cache, as the weights have to be changed
-        cacheConstantMemory_.clear();
-    }
-}
-
-void renderer::SceneNetwork::setCurrentParameter(int p)
-{
-    TORCH_CHECK(0 <= p && p < inner_->numOutputParameters(), "parameter index out of bounds");
-    if (p != currentParameter_) {
-        currentParameter_ = p;
-        //clear cache, as the weights have to be changed
-        cacheConstantMemory_.clear();
-    }
+}
+
+void renderer::SceneNetwork::setTimeAndEnsemble(float time, int ensemble)
+{
+	if (!latentGrid())
+	{
+		std::cerr << "No latent grid specified, setTimeAndEnsemble has no effect" << std::endl;
+		return;
+	}
+	//silently clamp
+	currentTime_ = clamp(time, 
+		static_cast<float>(latentGrid()->timeMin), 
+		static_cast<float>(latentGrid()->timeMaxInclusive()));
+	currentEnsemble_ = clamp(ensemble, latentGrid()->ensembleMin, latentGrid()->ensembleMaxInclusive());
+
+	//clear cache, as time and ensemble are written to constant memory
+	cacheConstantMemory_.clear();
 }
 
 bool renderer::SceneNetwork::valid() const
 {
-<<<<<<< HEAD
-    if (!input()->valid())
-    {
-        std::cerr << "Input parametrization is invalid" << std::endl;
-        return false;
-    }
-    if (latentGrid() && !latentGrid()->isValid())
-    {
-        std::cerr << "LatentGrid is invalid" << std::endl;
-        return false;
-    }
-    if (latentGrid() && input()->numFourierFeatures==0)
-    {
-        std::cerr << "Currently, LatentGrid requires fourier features as well" << std::endl;
-        return false;
-    }
-
-    int current_channel = input()->channelsOut();
-    if (latentGrid()) current_channel += latentGrid()->getTotalChannels();
-    if (!inner_->valid(current_channel, output_))
-    {
-        std::cerr << "Hidden layers are invalid" << std::endl;
-        return false;
-    }
-    return true;
-=======
 	if (!input()->valid())
 	{
 		std::cerr << "Input parametrization is invalid" << std::endl;
@@ -1544,59 +982,16 @@
 		return false;
 	}
 	return true;
->>>>>>> 805565fc
 }
 
 int renderer::SceneNetwork::computeMaxWarps(bool onlySharedMemory, bool adjoint) const
 {
-    static const int maxShared = 48 * 1024;
-    static const int maxConstant = 16 * 1024;
-    static const int bytesPerEntry = sizeof(half);
-    static const int warpSize = 32;
-    static_assert(sizeof(half) == 2, "What compiler did you smoke?");
-
-<<<<<<< HEAD
-    int numShared = 0; //num entries
-    int numConst = 0;
-    //input
-    if (input_->numFourierFeatures)
-        numConst += input_->fourierMatrix.size();
-    //hidden
-    int lastChannels = input_->channelsOut();
-    int maxChannels = lastChannels;
-    // we can take any network here, as they all have the same architecture
-    for (const auto& l : inner_->getInnerNetwork(0)->getLayers())
-    {
-        //input layer (if not fourier features) and output layer are in constant memory
-        if (l->channelsIn<16 || l->channelsOut<16)
-        {
-            numConst += l->weights.size() + l->bias.size();
-        }
-        else {
-            numShared += l->weights.size() + l->bias.size();
-        }
-        lastChannels = l->channelsOut;
-        maxChannels = max(maxChannels, lastChannels);
-    }
-
-    if (onlySharedMemory)
-    {
-        numShared += numConst;
-        numConst = 0;
-    }
-
-    //scale with bytes per entry
-    numShared *= bytesPerEntry;
-    numConst *= bytesPerEntry;
-    maxChannels *= bytesPerEntry;
-
-    if (numConst > maxConstant)
-        return -1; //constants out of bounds
-    int numWarps = static_cast<int>(std::floor((maxShared - numShared) / static_cast<float>(maxChannels * warpSize)));
-    if (numWarps <= 0)
-        return -1; //shared memory out of bounds
-    return numWarps;
-=======
+	static const int maxShared = 48 * 1024;
+	static const int maxConstant = 16 * 1024;
+	static const int bytesPerEntry = sizeof(half);
+	static const int warpSize = 32;
+	static_assert(sizeof(half) == 2, "What compiler did you smoke?");
+
 	int numShared = 0; //num entries
 	int numConst = 0;
 	//input
@@ -1643,68 +1038,26 @@
 	if (numWarps <= 0)
 		return -1; //shared memory out of bounds
 	return numWarps;
->>>>>>> 805565fc
 }
 
 int renderer::SceneNetwork::numParameters() const
 {
-    int numParameters = 0;
-    //input
-    if (input_->numFourierFeatures)
-        numParameters += input_->fourierMatrix.size();
-    //hidden
-    // we can take any network here, as they all have the same architecture
-    for (const auto& l : inner_->getInnerNetwork(0)->getLayers())
-    {
-        numParameters += l->weights.size() + l->bias.size();
-    }
-    return numParameters;
-}
-
-const int renderer::SceneNetwork::VERSION = 3;
+	int numParameters = 0;
+	//input
+	if (input_->numFourierFeatures)
+		numParameters += input_->fourierMatrix.size();
+	//hidden
+	for (const auto& l : hidden_)
+	{
+		numParameters += l->weights.size() + l->bias.size();
+	}
+	return numParameters;
+}
+
+const int renderer::SceneNetwork::VERSION = 2;
 
 renderer::SceneNetwork_ptr renderer::SceneNetwork::load(std::istream& in)
 {
-<<<<<<< HEAD
-    int version;
-    in.read(reinterpret_cast<char*>(&version), sizeof(int));
-    if (version > VERSION)
-        throw std::runtime_error("Unknown version for InputParametrization " + std::to_string(version));
-
-    SceneNetwork_ptr p = std::make_shared<SceneNetwork>();
-    p->input_ = InputParametrization::load(in);
-    p->output_ = OutputParametrization::load(in);
-    if (version <= 2)
-    {
-        //old version, only one inner network
-        auto n = p->inner_->addInnerNetwork();
-        int numLayers;
-        in.read(reinterpret_cast<char*>(&numLayers), sizeof(int));
-        for (int i = 0; i < numLayers; ++i)
-            n->addLayerRaw(Layer::load(in));
-    } else
-    {
-        //new version,
-        p->inner_ = InnerNetworks::load(in);
-    }
-    in.read(reinterpret_cast<char*>(&p->boxMin_.x), sizeof(float3));
-    in.read(reinterpret_cast<char*>(&p->boxSize_.x), sizeof(float3));
-    if (version == 2)
-    {
-        //include latent grid
-        char hasLatentGrid;
-        in.read(&hasLatentGrid, 1);
-        if (hasLatentGrid>0)
-        {
-            p->latentGrid_ = LatentGridTimeAndEnsemble::load(in);
-        }
-    }
-
-    if (!p->valid())
-        throw std::runtime_error("The network is not valid, did it get corrupted?");
-
-    return p;
-=======
 	int version;
 	in.read(reinterpret_cast<char*>(&version), sizeof(int));
 	if (version > VERSION)
@@ -1730,114 +1083,36 @@
 		}
 	}
 	return p;
->>>>>>> 805565fc
 }
 
 void renderer::SceneNetwork::save(std::ostream& out) const
 {
-    if (!valid())
-        throw std::runtime_error("scene network is not valid, cannot save");
-    out.write(reinterpret_cast<const char*>(&VERSION), sizeof(int));
-    input_->save(out);
-    output_->save(out);
-    inner_->save(out);
-    out.write(reinterpret_cast<const char*>(&boxMin_.x), sizeof(float3));
-    out.write(reinterpret_cast<const char*>(&boxSize_.x), sizeof(float3));
-    char hasLatentGrid = latentGrid_ ? 1 : 0;
-    out.write(&hasLatentGrid, 1);
-    if (latentGrid_) latentGrid_->save(out);
+	if (!valid())
+		throw std::runtime_error("scene network is not valid, cannot save");
+	out.write(reinterpret_cast<const char*>(&VERSION), sizeof(int));
+	input_->save(out);
+	output_->save(out);
+	int numLayers = hidden_.size();
+	out.write(reinterpret_cast<const char*>(&numLayers), sizeof(int));
+	for (int i = 0; i < numLayers; ++i)
+		hidden_[i]->save(out);
+	out.write(reinterpret_cast<const char*>(&boxMin_.x), sizeof(float3));
+	out.write(reinterpret_cast<const char*>(&boxSize_.x), sizeof(float3));
+	char hasLatentGrid = latentGrid_ ? 1 : 0;
+	out.write(&hasLatentGrid, 1);
+	if (latentGrid_) latentGrid_->save(out);
 }
 
 void renderer::SceneNetwork::clearGPUResources()
 {
-    cacheConstantMemory_.clear();
-    cacheDefines_.clear();
-    if (latentGrid())
-        latentGrid()->clearGPUResources();
+	cacheConstantMemory_.clear();
+	cacheDefines_.clear();
+	if (latentGrid())
+		latentGrid()->clearGPUResources();
 }
 
 std::string renderer::SceneNetwork::codeReturnType() const
 {
-<<<<<<< HEAD
-    switch (output()->outputMode)
-    {
-    case OutputParametrization::DENSITY:
-    case OutputParametrization::DENSITY_DIRECT:
-        return "real_t";
-    case OutputParametrization::RGBO:
-    case OutputParametrization::RGBO_DIRECT:
-        return "real_t";
-    default: throw std::runtime_error("Unknown output mode");
-    }
-}
-
-std::string renderer::SceneNetwork::getDefines(const IKernelModule::GlobalSettings& s, 
-    int numWarps, bool firstAndLastInSharedMemory) const
-{
-    if (!cacheDefines_.empty()) return cacheDefines_;
-
-    bool hasVolumetricFeatures = latentGrid_ != nullptr;
-    bool hasFourierFeatures = input_->numFourierFeatures > 0;
-
-    // we can take any network here, as they all have the same architecture
-    const auto& hidden = inner_->getInnerNetwork(0)->getLayers();
-    int hiddenChannels = hasFourierFeatures ? hidden[0]->channelsIn : hidden[0]->channelsOut;
-
-    int latentGridChannelsDiv16 = 0;
-    int latentGridEncoding = 0;
-    if (hasVolumetricFeatures)
-    {
-        if (!latentGrid_->isValid()) throw std::runtime_error("Latent Grid invalid");
-        latentGridChannelsDiv16 = latentGrid_->getTotalChannels() / 16;
-        latentGridEncoding = static_cast<int>(latentGrid_->getCommonEncoding());
-        hiddenChannels -= latentGridChannelsDiv16 * 16;
-    }
-
-    int numHiddenLayers = static_cast<int>(hidden.size()) - 1; //last layer with scalar or color output is handled separately
-    if (!hasFourierFeatures) numHiddenLayers--; //special first layer from position
-    if (hasVolumetricFeatures) numHiddenLayers--; //first layer is explicitly handled
-    for (int i = 1; i < hidden.size(); ++i)
-        if (hidden[i]->channelsIn != hiddenChannels)
-            throw std::runtime_error("Currently, all hidden layers must have the same size");
-    if (hiddenChannels % 16 != 0)
-        throw std::runtime_error("Hidden channels must be a multiple of 16");
-    if (numHiddenLayers<0)
-        throw std::runtime_error("at least one hidden layer needed");
-
-    auto activation = hidden[0]->activation;
-    for (int i = 1; i < hidden.size() - 1; ++i)
-        if (hidden[i]->activation != activation)
-            throw std::runtime_error("Currently, all hidden layers must have the same activation function");
-    if (hidden[hidden.size() - 1]->activation != Layer::None)
-        throw std::runtime_error("The last layer must have activation 'None'");
-
-    int baseChannels = input_->hasDirection ? 8 : 4;
-    if (hasFourierFeatures && input_->numFourierFeatures != ((hidden[0]->channelsIn - baseChannels - latentGridChannelsDiv16*16) / 2))
-        throw std::runtime_error(tinyformat::format(
-            "If fourier features are defined, 2*num_fourier+%d==hidden[0].channelsIn() must hold. num_fourier=%d, channelsIn=%d",
-            baseChannels, input_->numFourierFeatures, hidden[0]->channelsIn));
-
-    int directionMode = 0;
-    if (input_->hasDirection)
-        directionMode = input_->useDirectionInFourierFeatures ? 2 : 1;
-
-    std::stringstream ss;
-    ss << "#define BLOCK_SIZE " << (numWarps * 32) << "\n";
-    ss << "#define NUM_HIDDEN_LAYERS " << numHiddenLayers << "\n";
-    ss << "#define HIDDEN_CHANNELS_DIV16 " << (hiddenChannels / 16) << "\n";
-    ss << "#define HAS_FOURIER_FEATURES " << (input_->numFourierFeatures > 0 ? 1 : 0) << "\n";
-    ss << "#define NUM_FOURIER_FEATURES " << input_->numFourierFeatures << "\n";
-    ss << "#define USE_DIRECTION " << directionMode << "\n";
-    ss << "#define ACTIVATION " << Layer::ActivationNames[activation] << "\n";
-    ss << "#define OUTPUT_MODE " << int(output_->outputMode) << "\n";
-    ss << "#define FIRST_AND_LAST_IN_SHARED_MEMORY " << (firstAndLastInSharedMemory ? 1 : 0) << "\n";
-    ss << "#define LATENT_GRID_CHANNELS_DIV16 " << latentGridChannelsDiv16 << "\n";
-    ss << "#define LATENT_GRID_ENCODING " << latentGridEncoding << "\n";
-    ss << "#define PASS_TIME_TO_NETWORK " << (input_->hasTime?1:0) << "\n";
-    //std::cout << "DEFINES:\n" << ss.str() << std::endl;
-    cacheDefines_ = ss.str();
-    return cacheDefines_;
-=======
 	switch (output()->outputMode)
 	{
 	case OutputParametrization::DENSITY:
@@ -1941,69 +1216,24 @@
 	//std::cout << "DEFINES:\n" << ss.str() << std::endl;
 	cacheDefines_ = ss.str();
 	return cacheDefines_;
->>>>>>> 805565fc
 }
 
 std::vector<std::string> renderer::SceneNetwork::getIncludeFileNames(const IKernelModule::GlobalSettings& s) const
 {
-    return { "renderer_volume_tensorcores.cuh" };
+	return { "renderer_volume_tensorcores.cuh" };
 }
 
 std::string renderer::SceneNetwork::getConstantDeclarationName(const IKernelModule::GlobalSettings& s) const
 {
-    return "volumeInterpolationTensorcoresParameters";
+	return "volumeInterpolationTensorcoresParameters";
 }
 
 std::string renderer::SceneNetwork::getPerThreadType(const IKernelModule::GlobalSettings& s) const
 {
-    return "::kernel::VolumeInterpolationTensorcores";
+	return "::kernel::VolumeInterpolationTensorcores";
 }
 
 void renderer::SceneNetwork::fillConstantMemory(
-<<<<<<< HEAD
-    const IKernelModule::GlobalSettings& s, CUdeviceptr ptr,
-    CUstream stream)
-{
-    if (!cacheConstantMemory_.empty())
-    {
-        CU_SAFE_CALL(cuMemcpyHtoDAsync(ptr, cacheConstantMemory_.data(), cacheConstantMemory_.size(), stream));
-        return;
-    }
-
-    static std::vector<char> MEMORY(1024 * 1024);
-
-    const bool hasFourierFeatures = input_->numFourierFeatures > 0;
-    const bool hasDirection = input_->hasDirection;
-    const bool hasColorOutput = output_->outputMode == OutputParametrization::RGBO || output_->outputMode == OutputParametrization::RGBO_DIRECT;
-    
-    size_t index = 0;
-    const auto addWithPadding = [&](const void* mem, size_t len, int padding = 32)
-    {
-        //add padding
-        index = kernel::roundUpPower2(index, padding);
-        if (len > 0) {
-            release_assert(index + len < MEMORY.size());
-            memcpy(MEMORY.data() + index, mem, len);
-            index += len;
-        }
-    };
-
-    const InnerNetwork_ptr network = inner_->getInnerNetwork(currentNetwork());
-    const auto& hidden = network->getLayers();
-    const int parameter = currentParameter();
-
-    if (hasFourierFeatures)
-    {
-        addWithPadding(input_->fourierMatrix.data(), sizeof(half) * input_->fourierMatrix.size()); //cWeightsFourier
-    }
-    else
-    {
-        int C = hasDirection ? 6 : 3;
-        release_assert(hidden[0]->channelsIn == C);
-        addWithPadding(hidden[0]->weights.data(), sizeof(half) * C * hidden[0]->channelsOut); //cWeightsFirst
-        addWithPadding(hidden[0]->bias.data(), sizeof(half) * hidden[0]->channelsOut); //cBiasFirst
-    }
-=======
 	const IKernelModule::GlobalSettings& s, float fdStepsize, CUdeviceptr ptr,
 	CUstream stream)
 {
@@ -2043,160 +1273,12 @@
 		addWithPadding(hidden_[0]->weights.data(), sizeof(half) * C * hidden_[0]->channelsOut); //cWeightsFirst
 		addWithPadding(hidden_[0]->bias.data(), sizeof(half) * hidden_[0]->channelsOut); //cBiasFirst
 	}
->>>>>>> 805565fc
 
 #define DUMP_ARRAY_HALF(ax, count)	\
-    do {printf(#ax ":"); for (int ii=0; ii<(count); ++ii) {printf(" %.2f", __half2float(ax[ii]));} printf("\n"); } while(0)
+	do {printf(#ax ":"); for (int ii=0; ii<(count); ++ii) {printf(" %.2f", __half2float(ax[ii]));} printf("\n"); } while(0)
 #define DUMP_ARRAY_INT(ax, count)	\
-    do {printf(#ax ":"); for (int ii=0; ii<(count); ++ii) {printf(" %d", int(ax[ii]));} printf("\n"); } while(0)
+	do {printf(#ax ":"); for (int ii=0; ii<(count); ++ii) {printf(" %d", int(ax[ii]));} printf("\n"); } while(0)
 #define DUMP_ARRAY_FLOAT4(ax, count)	\
-<<<<<<< HEAD
-    do {printf(#ax ":"); for (int ii=0; ii<(count); ++ii) {	\
-        printf(" %.2f", ax[ii].x);	\
-        printf(" %.2f", ax[ii].y);	\
-        printf(" %.2f", ax[ii].z);	\
-        printf(" %.2f", ax[ii].w);	\
-    } printf("\n"); } while(0)
-
-    bool hasLatentGrid = latentGrid() != nullptr;
-    if (hasLatentGrid)
-    {
-        int gridTimeChannels = latentGrid()->getTimeChannels();
-        int gridEnsembleChannels = latentGrid()->getEnsembleChannels();
-        int gridTotalChannels = latentGrid()->getTotalChannels();
-        int gridTotalChannelsDiv4 = gridTotalChannels / 4;
-        bool hasOffsetScale = latentGrid()->getCommonEncoding() != LatentGrid::FLOAT;
-
-        //memory to be stored in the constant buffer
-        std::vector<cudaTextureObject_t> cLatentGridA(gridTotalChannelsDiv4);
-        std::vector<cudaTextureObject_t> cLatentGridB(gridTotalChannelsDiv4);
-        std::vector<float4> cLatentGridOffsetA(gridTotalChannelsDiv4);
-        std::vector<float4> cLatentGridOffsetB(gridTotalChannelsDiv4);
-        std::vector<float4> cLatentGridScaleA(gridTotalChannelsDiv4);
-        std::vector<float4> cLatentGridScaleB(gridTotalChannelsDiv4);
-        std::vector<float4> cLatentGridInterpolation(gridTotalChannelsDiv4);
-
-        //time interpolation
-        if (latentGrid()->hasTimeGrids()) {
-            float time = latentGrid()->interpolateTime(currentTime_);
-            int timeLow = std::min(static_cast<int>(time), latentGrid()->timeNum - 1);
-            int timeHigh = std::min(timeLow + 1, latentGrid()->timeNum-1);
-            LatentGrid_ptr gridLow = latentGrid()->getTimeGrid(timeLow);
-            LatentGrid_ptr gridHigh = latentGrid()->getTimeGrid(timeHigh);
-            gridLow->copyGridToGPU(true);
-            gridHigh->copyGridToGPU(true);
-            for (int i = 0; i < gridTimeChannels / 4; ++i)
-            {
-                cLatentGridA[i] = gridLow->getTexture(i);
-                cLatentGridB[i] = gridHigh->getTexture(i);
-                if (hasOffsetScale)
-                {
-                    cLatentGridOffsetA[i] = gridLow->getOffsetOrMean(i);
-                    cLatentGridOffsetB[i] = gridHigh->getOffsetOrMean(i);
-                    cLatentGridScaleA[i] = gridLow->getScaleOrStd(i);
-                    cLatentGridScaleB[i] = gridHigh->getScaleOrStd(i);
-                }
-                cLatentGridInterpolation[i] = make_float4(time);
-            }
-        }
-
-        //ensemble interpolation (currently: no interpolation)
-        if (latentGrid()->hasEnsembleGrids()) {
-            int ensemble = latentGrid()->interpolateEnsemble(currentEnsemble_);
-            LatentGrid_ptr grid = latentGrid()->getEnsembleGrid(ensemble);
-            grid->copyGridToGPU(true);
-            int iOff = gridTimeChannels / 4;
-            for (int i = 0; i < gridEnsembleChannels / 4; ++i)
-            {
-                cLatentGridA[i + iOff] = grid->getTexture(i);
-                cLatentGridB[i + iOff] = grid->getTexture(i);
-                if (hasOffsetScale)
-                {
-                    cLatentGridOffsetA[i + iOff] = grid->getOffsetOrMean(i);
-                    cLatentGridOffsetB[i + iOff] = grid->getOffsetOrMean(i);
-                    cLatentGridScaleA[i + iOff] = grid->getScaleOrStd(i);
-                    cLatentGridScaleB[i + iOff] = grid->getScaleOrStd(i);
-                }
-                cLatentGridInterpolation[i + iOff] = make_float4(0);
-            }
-        }
-
-        //copy to data
-        addWithPadding(cLatentGridA.data(), cLatentGridA.size() * sizeof(cudaTextureObject_t));
-        addWithPadding(cLatentGridB.data(), cLatentGridA.size() * sizeof(cudaTextureObject_t));
-        if (hasOffsetScale)
-        {
-            addWithPadding(cLatentGridOffsetA.data(), cLatentGridOffsetA.size() * sizeof(float4));
-            addWithPadding(cLatentGridOffsetB.data(), cLatentGridOffsetB.size() * sizeof(float4));
-            addWithPadding(cLatentGridScaleA.data(), cLatentGridScaleA.size() * sizeof(float4));
-            addWithPadding(cLatentGridScaleB.data(), cLatentGridScaleB.size() * sizeof(float4));
-        }
-        addWithPadding(cLatentGridInterpolation.data(), cLatentGridInterpolation.size() * sizeof(float4));
-
-        //weights for the first layer
-        auto layer = hidden[0];
-        int channelsIn = layer->channelsIn;
-        int channelsOut = layer->channelsOut;
-        addWithPadding(layer->weights.data(), sizeof(half) * channelsIn * channelsOut);
-        addWithPadding(layer->bias.data(), sizeof(half) * channelsOut);
-
-        //DUMP_ARRAY_HALF(layer->weights, channelsIn* channelsOut);
-        //DUMP_ARRAY_HALF(layer->bias, channelsOut);
-    }
-
-    int startHidden = (hasFourierFeatures && !hasLatentGrid) ? 0 : 1;
-    int numHidden = static_cast<int>(hidden.size()) - startHidden - 1;
-    if (numHidden < 0) throw std::runtime_error("Number of (real) hidden channels is negative. How did that happen?");
-    int hiddenChannels = hasFourierFeatures ? hidden[startHidden]->channelsIn : hidden[startHidden]->channelsOut;
-    std::vector<half> weightsHidden(max(1, numHidden * hiddenChannels * hiddenChannels));
-    std::vector<half> biasHidden(max(1, numHidden * hiddenChannels));
-    for (int i=startHidden; i<hidden.size()-1; ++i)
-    {
-        memcpy(
-            weightsHidden.data() + ((i - startHidden) * hiddenChannels * hiddenChannels),
-            hidden[i]->weights.data(),
-            sizeof(half) * hiddenChannels * hiddenChannels);
-        memcpy(
-            biasHidden.data() + ((i - startHidden) * hiddenChannels),
-            hidden[i]->bias.data(),
-            sizeof(half) * hiddenChannels);
-    }
-    addWithPadding(weightsHidden.data(), weightsHidden.size() * sizeof(half)); //cWeightsHidden
-    addWithPadding(biasHidden.data(), biasHidden.size() * sizeof(half)); //cBiasHidden
-    //DUMP_ARRAY_HALF(weightsHidden, weightsHidden.size());
-    //DUMP_ARRAY_HALF(biasHidden, biasHidden.size());
-
-    int lastHidden = static_cast<int>(hidden.size()) - 1;
-    //slice with respect to the parameters
-    //original weights are row-major, but the final weights must be col-major
-    const auto& lastWeightsIn = hidden[lastHidden]->weights;
-    int outputStride = output()->channelsIn();
-    int inputStride = hidden[lastHidden]->channelsIn;
-    std::vector<half> lastWeightsOut(outputStride * hidden[lastHidden]->channelsIn);
-    for (int cin = 0; cin < hidden[lastHidden]->channelsIn; ++cin)
-        for (int cout = 0; cout < outputStride; ++cout)
-            lastWeightsOut[cout + outputStride * cin] =
-                lastWeightsIn[cin + inputStride * (cout + outputStride * parameter)];
-    addWithPadding(lastWeightsOut.data(), sizeof(half) * lastWeightsOut.size()); //cWeightsLast
-    addWithPadding(
-        hidden[lastHidden]->bias.data() + outputStride*parameter,
-        sizeof(half) * outputStride); //cBiasLiast
-
-    addWithPadding(&boxMin_.x, sizeof(float3));
-    addWithPadding(&boxSize_.x, sizeof(float3));
-
-    float activationParameter = hidden[0]->activationParameter;
-    for (int i = 1; i < hidden.size() - 1; ++i)
-        if (hidden[startHidden]->activationParameter != activationParameter)
-            throw std::runtime_error("Extra parameter of the activation must be the same over all layers");
-    addWithPadding(&activationParameter, sizeof(float));
-
-    addWithPadding(nullptr, 0); //pad whole struct
-    //write out
-    cacheConstantMemory_.resize(index);
-    std::copy_n(MEMORY.begin(), index, cacheConstantMemory_.begin());
-    CU_SAFE_CALL(cuMemcpyHtoDAsync(ptr, MEMORY.data(), index, stream));
-=======
 	do {printf(#ax ":"); for (int ii=0; ii<(count); ++ii) {	\
 		printf(" %.2f", ax[ii].x);	\
 		printf(" %.2f", ax[ii].y);	\
@@ -2332,7 +1414,6 @@
 	cacheConstantMemory_.resize(index);
 	std::copy_n(MEMORY.begin(), index, cacheConstantMemory_.begin());
 	CU_SAFE_CALL(cuMemcpyHtoDAsync(ptr, MEMORY.data(), index, stream));
->>>>>>> 805565fc
 }
 
 renderer::VolumeInterpolationNetwork::VolumeInterpolationNetwork()
@@ -2346,22 +1427,6 @@
 }
 
 void renderer::VolumeInterpolationNetwork::addNetwork(
-<<<<<<< HEAD
-    SceneNetwork_ptr network, const std::string& filename)
-{
-    int numWarpsSharedOnly = network->computeMaxWarps(true);
-    int numWarpsMixed = network->computeMaxWarps(false);
-    if (numWarpsSharedOnly < 0 && numWarpsMixed < 0)
-        throw std::runtime_error("The network is too large!");
-    networks_.push_back({
-        network,
-        numWarpsSharedOnly,
-        numWarpsMixed,
-        filename,
-        filename.empty() ? "" : std::filesystem::path(filename).filename().string()
-        });
-    selectNetwork(networks_.size() - 1);
-=======
 	SceneNetwork_ptr network, const std::string& filename)
 {
 	int numWarpsSharedOnly = network->computeMaxWarps(true, false);
@@ -2378,49 +1443,10 @@
 		filename.empty() ? "" : std::filesystem::path(filename).filename().string()
 		});
 	selectNetwork(networks_.size() - 1);
->>>>>>> 805565fc
 }
 
 void renderer::VolumeInterpolationNetwork::selectNetwork(int index)
 {
-<<<<<<< HEAD
-    selectedNetwork_ = index;
-    auto net = networks_[index].network;
-    setBoxMin(make_double3(net->boxMin()));
-    setBoxMax(make_double3(net->boxSize()+net->boxMin()));
-    if (net->latentGrid())
-    {
-        hasTimesteps_ = net->latentGrid()->hasTimeGrids();
-        currentTimestep_ = hasTimesteps_
-            ? clamp(currentTimestep_, static_cast<float>(net->latentGrid()->timeMin), static_cast<float>(net->latentGrid()->timeMaxInclusive()))
-            : 0;
-        hasEnsembles_ = net->latentGrid()->hasEnsembleGrids();
-        currentEnsemble_ = hasEnsembles_
-            ? clamp(currentEnsemble_, net->latentGrid()->ensembleMin, net->latentGrid()->ensembleMaxInclusive())
-            : 0;
-        setTimeAndEnsemble(currentTimestep_, currentEnsemble_);
-
-        hasMultiNetworks_ = net->networks()->numInnerNetworks() > 1;
-        currentMultiNetwork_ = clamp(currentMultiNetwork_,
-            0, net->networks()->numInnerNetworks() - 1);
-        setInnerNetwork(currentMultiNetwork_);
-
-        hasMultiParameters_ = net->networks()->numOutputParameters() > 1;
-        currentMultiParameter_ = clamp(currentMultiParameter_,
-            0, net->networks()->numOutputParameters() - 1);
-        setOutputParameter(currentMultiParameter_);
-    } else
-    {
-        hasTimesteps_ = false;
-        currentTimestep_ = 0;
-        hasEnsembles_ = false;
-        currentEnsemble_ = 0;
-        hasMultiNetworks_ = false;
-        currentMultiNetwork_ = 0;
-        hasMultiParameters_ = false;
-        currentMultiParameter_ = 0;
-    }
-=======
 	selectedNetwork_ = index;
 	auto net = networks_[index].network;
 	//call the super-methods to not overwite the network settings
@@ -2443,20 +1469,19 @@
 		hasEnsembles_ = false;
 		currentEnsemble_ = 0;
 	}
->>>>>>> 805565fc
 }
 
 void renderer::VolumeInterpolationNetwork::loadNetwork(const std::string& filename)
 {
-    std::ifstream in(filename, std::ofstream::binary);
-    if (!in.is_open()) throw std::runtime_error("Unable to open the file");
-    addNetwork(SceneNetwork::load(in), filename);
+	std::ifstream in(filename, std::ofstream::binary);
+	if (!in.is_open()) throw std::runtime_error("Unable to open the file");
+	addNetwork(SceneNetwork::load(in), filename);
 }
 
 void renderer::VolumeInterpolationNetwork::setNetwork(SceneNetwork_ptr network)
 {
-    networks_.clear();
-    addNetwork(network, "");
+	networks_.clear();
+	addNetwork(network, "");
 }
 
 renderer::SceneNetwork_ptr renderer::VolumeInterpolationNetwork::currentNetwork() const
@@ -2468,20 +1493,8 @@
 
 void renderer::VolumeInterpolationNetwork::setTimeAndEnsemble(float time, int ensemble)
 {
-    auto net = networks_[selectedNetwork_].network;
-    net->setTimeAndEnsemble(time, ensemble);
-}
-
-void renderer::VolumeInterpolationNetwork::setInnerNetwork(int index)
-{
-    auto net = networks_[selectedNetwork_].network;
-    net->setCurrentNetwork(index);
-}
-
-void renderer::VolumeInterpolationNetwork::setOutputParameter(int index)
-{
-    auto net = networks_[selectedNetwork_].network;
-    net->setCurrentParameter(index);
+	auto net = networks_[selectedNetwork_].network;
+	net->setTimeAndEnsemble(time, ensemble);
 }
 
 void renderer::VolumeInterpolationNetwork::setBoxMin(const double3& box_min)
@@ -2508,136 +1521,36 @@
 
 std::string renderer::VolumeInterpolationNetwork::getName() const
 {
-    return "SRN";
+	return "SRN";
 }
 
 void renderer::VolumeInterpolationNetwork::loadNetworkDialog()
 {
-    std::cout << "Open file dialog" << std::endl;
-
-    // open file dialog
-    auto results = pfd::open_file(
-        "Load scene network",
-        "",
-        { "Scene Networks", "*.volnet" },
-        false
-    ).result();
-    if (results.empty())
-        return;
-    std::string fileNameStr = results[0];
-
-    //auto fileNamePath = std::filesystem::path(fileNameStr);
-    //sceneNetworkDirectory_ = fileNamePath.string();
-    //ImGui::MarkIniSettingsDirty();
-    //ImGui::SaveIniSettingsToDisk(GImGui->IO.IniFilename);
-
-    //load the file
-    std::cout << "Load " << fileNameStr << std::endl;
-    loadNetwork(fileNameStr);
+	std::cout << "Open file dialog" << std::endl;
+
+	// open file dialog
+	auto results = pfd::open_file(
+		"Load scene network",
+		"",
+		{ "Scene Networks", "*.volnet" },
+		false
+	).result();
+	if (results.empty())
+		return;
+	std::string fileNameStr = results[0];
+
+	//auto fileNamePath = std::filesystem::path(fileNameStr);
+	//sceneNetworkDirectory_ = fileNamePath.string();
+	//ImGui::MarkIniSettingsDirty();
+	//ImGui::SaveIniSettingsToDisk(GImGui->IO.IniFilename);
+
+	//load the file
+	std::cout << "Load " << fileNameStr << std::endl;
+	loadNetwork(fileNameStr);
 }
 
 bool renderer::VolumeInterpolationNetwork::drawUI(UIStorage_t& storage)
 {
-<<<<<<< HEAD
-    bool changed = false;
-
-    std::vector<const char*> networkNames(networks_.size());
-    for (int i = 0; i < networks_.size(); ++i)
-        networkNames[i] = networks_[i].humanname.c_str();
-    if (ImGui::ListBox("", &selectedNetwork_, networkNames.data(), networks_.size()))
-        changed = true;
-    ImGui::SameLine();
-    ImGui::BeginGroup();
-    if (ImGui::Button(ICON_FA_FOLDER_OPEN "##Network"))
-    {
-        loadNetworkDialog();
-        changed = true;
-    }
-    if (ImGui::ButtonEx(ICON_FA_MINUS "##Network", ImVec2(0, 0),
-        networks_.empty() ? ImGuiButtonFlags_Disabled : 0))
-    {
-        networks_.erase(networks_.begin() + selectedNetwork_);
-        selectedNetwork_ = std::max(0, selectedNetwork_ - 1);
-        changed = true;
-    }
-    ImGui::EndGroup();
-
-    if (hasTimesteps_)
-    {
-        auto grid = networks_[selectedNetwork_].network->latentGrid();
-        if (ImGui::SliderFloat("Time##Network", &currentTimestep_,
-            static_cast<float>(grid->timeMin), static_cast<float>(grid->timeMaxInclusive())))
-        {
-            setTimeAndEnsemble(currentTimestep_, currentEnsemble_);
-            changed = true;
-        }
-    }
-    if (hasEnsembles_)
-    {
-        auto grid = networks_[selectedNetwork_].network->latentGrid();
-        if (ImGui::SliderInt("Ensemble##Network", &currentEnsemble_,
-            grid->ensembleMin, grid->ensembleMaxInclusive()))
-        {
-            setTimeAndEnsemble(currentTimestep_, currentEnsemble_);
-            changed = true;
-        }
-    }
-    if (hasMultiNetworks_)
-    {
-        auto net = networks_[selectedNetwork_].network;
-        if (ImGui::SliderInt("Inner Network##Network", &currentMultiNetwork_,
-            0, net->networks()->numInnerNetworks()-1))
-        {
-            setInnerNetwork(currentMultiNetwork_);
-            changed = true;
-        }
-    }
-    if (hasMultiParameters_)
-    {
-        auto net = networks_[selectedNetwork_].network;
-        if (ImGui::SliderInt("Parameter##Network", &currentMultiParameter_,
-            0, net->networks()->numOutputParameters() - 1))
-        {
-            setOutputParameter(currentMultiParameter_);
-            changed = true;
-        }
-    }
-
-    if (ImGui::Checkbox("Use only shared memory", &onlySharedMemory_))
-    {
-        changed = true;
-    }
-
-    if (!networks_.empty())
-    {
-        auto net = networks_[selectedNetwork_].network;
-        std::stringstream layers;
-        //pick any, they all have the same architecture
-        auto innerNet = net->networks()->getInnerNetwork(0);
-        for (int i = 0; i < innerNet->numLayers(); ++i)
-        {
-            if (i == 0) layers << innerNet->getHidden(i)->channelsIn;
-            layers << ":" << innerNet->getHidden(i)->channelsOut;
-        }
-        std::string layerStr = layers.str();
-        ImGui::Text("Input: direction=%d, #fourier=%d\nOutput: %s\nLayers: %s (%dB)\nWarps: %d / %d",
-            net->input()->hasDirection ? 1 : 0,
-            net->input()->numFourierFeatures,
-            OutputParametrization::OutputModeNames[net->output()->outputMode].c_str(),
-            layerStr.c_str(), net->numParameters()*2 /*sizeof(half)*/,
-            networks_[selectedNetwork_].numWarpsMixed, 
-            networks_[selectedNetwork_].numWarpsSharedOnly);
-        if (net->latentGrid())
-        {
-            ImGui::Text("Grid: res=%d^3, channels=%d",
-                net->latentGrid()->getResolution(), net->latentGrid()->getTotalChannels());
-            ImGui::Text("Time keyframes: %d, ensembles: %d",
-                net->latentGrid()->timeNum, net->latentGrid()->ensembleNum);
-        }
-    }
-
-    return changed;
-=======
 	bool changed = false;
 
 	std::vector<const char*> networkNames(networks_.size());
@@ -2746,36 +1659,25 @@
 	}
 
 	return changed;
->>>>>>> 805565fc
 }
 
 void renderer::VolumeInterpolationNetwork::load(const nlohmann::json& json, const ILoadingContext* fetcher)
 {
-<<<<<<< HEAD
-    //load the networks
-    //TODO
-=======
 	gradientMode_ = magic_enum::enum_cast<SceneNetwork::GradientMode>(json.value("gradientMode", ""))
 		.value_or(SceneNetwork::GradientMode::OFF_OR_DIRECT);
 	finiteDifferencesStepsize_ = json.value("finiteDifferencesStepsize", 1 / 256.f);
 
 	//load the networks
 	//TODO
->>>>>>> 805565fc
 }
 
 void renderer::VolumeInterpolationNetwork::save(nlohmann::json& json, const ISavingContext* context) const
 {
-<<<<<<< HEAD
-    //save the networks
-    //TODO
-=======
 	json["gradientMode"] = magic_enum::enum_name(gradientMode_);
 	json["finiteDifferencesStepsize"] = finiteDifferencesStepsize_;
 
 	//save the networks
 	//TODO
->>>>>>> 805565fc
 }
 
 int renderer::VolumeInterpolationNetwork::getCurrentNumWarps() const
@@ -2793,32 +1695,6 @@
 
 void renderer::VolumeInterpolationNetwork::prepareRendering(GlobalSettings& s) const
 {
-<<<<<<< HEAD
-    IVolumeInterpolation::prepareRendering(s);
-    if (networks_.empty())
-        throw std::runtime_error("No network specified!");
-
-    s.synchronizedThreads = true;
-
-    const auto& net = networks_[selectedNetwork_];
-    if (net.numWarpsMixed > 0 && net.numWarpsSharedOnly > 0) {
-        currentNumWarps_ = onlySharedMemory_ ? net.numWarpsSharedOnly : net.numWarpsMixed;
-        currentOnlyShared_ = onlySharedMemory_;
-    }
-    else
-    {
-        if (net.numWarpsMixed <= 0)
-            throw std::runtime_error("Network is too large!");
-        currentNumWarps_ = net.numWarpsMixed;
-        currentOnlyShared_ = false;
-    }
-    currentNumWarps_ = min(currentNumWarps_, MAX_BLOCK_SIZE / 32);
-    currentTargetBlockSize_ = currentNumWarps_ * 32;
-
-    if (s.fixedBlockSize > 0 && s.fixedBlockSize != currentTargetBlockSize_)
-        throw std::runtime_error("Another module already requested a different, fixed block size");
-    s.fixedBlockSize = currentTargetBlockSize_;
-=======
 	IVolumeInterpolation::prepareRendering(s);
 	if (networks_.empty())
 		throw std::runtime_error("No network specified!");
@@ -2847,41 +1723,29 @@
 	if (s.fixedBlockSize > 0 && s.fixedBlockSize != currentTargetBlockSize_)
 		throw std::runtime_error("Another module already requested a different, fixed block size");
 	s.fixedBlockSize = currentTargetBlockSize_;
->>>>>>> 805565fc
 }
 
 renderer::IKernelModule::GlobalSettings::VolumeOutput renderer::VolumeInterpolationNetwork::outputType() const
 {
-    if (networks_.empty())
-        throw std::runtime_error("No network specified!");
-    const auto& net = networks_[selectedNetwork_];
-    int c = net.network->output()->channelsOut();
-    for (int i=0; i<3; ++i)
-    {
-        if (OutputType2ChannelCount[i] == c)
-            return static_cast<GlobalSettings::VolumeOutput>(i);
-    }
-    throw std::runtime_error("Unknown number of output channels, not compatible to one of the pre-defined output types");
+	if (networks_.empty())
+		throw std::runtime_error("No network specified!");
+	const auto& net = networks_[selectedNetwork_];
+	int c = net.network->output()->channelsOut();
+	for (int i=0; i<3; ++i)
+	{
+		if (OutputType2ChannelCount[i] == c)
+			return static_cast<GlobalSettings::VolumeOutput>(i);
+	}
+	throw std::runtime_error("Unknown number of output channels, not compatible to one of the pre-defined output types");
 }
 
 std::optional<int> renderer::VolumeInterpolationNetwork::getBatches(const GlobalSettings& s) const
 {
-    return {};
+	return {};
 }
 
 std::string renderer::VolumeInterpolationNetwork::getDefines(const GlobalSettings& s) const
 {
-<<<<<<< HEAD
-    if (networks_.empty())
-        throw std::runtime_error("No network specified, can't render!");
-    if (s.volumeShouldProvideNormals) {
-        std::cerr << "WARNING: normals requested, but the SceneNetwork can't provide those" << std::endl;
-        //throw std::runtime_error("Normals requested (TF or BRDF), but the SceneNetwork can't provide those");
-    }
-
-    const auto& net = networks_[selectedNetwork_];
-    return net.network->getDefines(s, currentNumWarps_, currentOnlyShared_);
-=======
 	if (networks_.empty())
 		throw std::runtime_error("No network specified, can't render!");
 	const auto& net = networks_[selectedNetwork_];
@@ -2913,37 +1777,31 @@
 	}
 
 	return net.network->getDefines(s, currentNumWarps_, currentOnlyShared_, gradientMode_);
->>>>>>> 805565fc
 }
 
 std::vector<std::string> renderer::VolumeInterpolationNetwork::getIncludeFileNames(const GlobalSettings& s) const
 {
-    if (networks_.empty())
-        throw std::runtime_error("No network specified, can't render!");
-    return networks_[selectedNetwork_].network->getIncludeFileNames(s);
+	if (networks_.empty())
+		throw std::runtime_error("No network specified, can't render!");
+	return networks_[selectedNetwork_].network->getIncludeFileNames(s);
 }
 
 std::string renderer::VolumeInterpolationNetwork::getConstantDeclarationName(const GlobalSettings& s) const
 {
-    if (networks_.empty())
-        throw std::runtime_error("No network specified, can't render!");
-    return networks_[selectedNetwork_].network->getConstantDeclarationName(s);
+	if (networks_.empty())
+		throw std::runtime_error("No network specified, can't render!");
+	return networks_[selectedNetwork_].network->getConstantDeclarationName(s);
 }
 
 std::string renderer::VolumeInterpolationNetwork::getPerThreadType(const GlobalSettings& s) const
 {
-    if (networks_.empty())
-        throw std::runtime_error("No network specified, can't render!");
-    return networks_[selectedNetwork_].network->getPerThreadType(s);
+	if (networks_.empty())
+		throw std::runtime_error("No network specified, can't render!");
+	return networks_[selectedNetwork_].network->getPerThreadType(s);
 }
 
 void renderer::VolumeInterpolationNetwork::fillConstantMemory(const GlobalSettings& s, CUdeviceptr ptr, CUstream stream)
 {
-<<<<<<< HEAD
-    if (networks_.empty()) 
-        throw std::runtime_error("No network specified, can't render!");
-    networks_[selectedNetwork_].network->fillConstantMemory(s, ptr, stream);
-=======
 	if (networks_.empty()) 
 		throw std::runtime_error("No network specified, can't render!");
 	auto net = networks_[selectedNetwork_].network;
@@ -2954,256 +1812,10 @@
 	}
 	net->fillConstantMemory(
 		s, stepsize, ptr, stream);
->>>>>>> 805565fc
 }
 
 void renderer::VolumeInterpolationNetwork::registerPybindModule(pybind11::module& m)
 {
-<<<<<<< HEAD
-    IVolumeInterpolation::registerPybindModule(m);
-
-    //guard double registration
-    static bool registered = false;
-    if (registered) return;
-    registered = true;
-
-    namespace py = pybind11;
-
-    py::class_<SceneNetwork, SceneNetwork_ptr> sn(m, "SceneNetwork", R"doc(
-            Specification of the scene network.
-            You must set the input parametrization first before adding the hidden layers.
-            )doc");
-
-    py::class_<InputParametrization, InputParametrization_ptr>(sn, "InputParametrization", R"doc(
-            The input parametrization.
-            Determines if the input has time and directory, and contains also the fourier matrix.
-            )doc")
-        .def_readwrite("has_time", &InputParametrization::hasTime)
-        .def_readwrite("has_direction", &InputParametrization::hasDirection)
-        .def("num_fourier_features", [](InputParametrization* p) {return p->numFourierFeatures; })
-        .def("set_fourier_matrix_from_tensor", &InputParametrization::setFourierMatrixFromTensor, py::doc(R"doc(
-            Sets the fourier matrix from the pytorch tensor.
-            The B*3 matrix of fourier features 'F' where B is the number of fourier features.
-            The input position p is multiplied with this matrix and concatenated as follows
-            to produce the final output:
-
-            p = [px, py, pz] the input position
-            out = [p; cos(2*pi*F*p); sin(2*pi*F*p)]
-            where sin and cos is applied point-wise.
-
-            Furthermore, if useDirectionInFourierFeatures==true
-            (implies hasDirection==true), then the input is a six-dimensional vector
-            [px,py,pz, dx,dy,dz] including the direction.
-
-            :param t: the fourier matrix tensor
-            :param premultiplied: true if the tensor is already scaled with 2*pi,
-                false if not. If false, the scaling is done here.
-            )doc"), py::arg("t"), py::arg("premultiplied"))
-        .def("disable_fourier_features", &InputParametrization::disableFourierFeatures)
-        .def("channels_out", &InputParametrization::channelsOut)
-        .def("valid", &InputParametrization::valid)
-        ;
-
-    py::class_<OutputParametrization, OutputParametrization_ptr> om(sn, "OutputParametrization");
-    py::enum_<OutputParametrization::OutputMode>(om, "OutputMode")
-        .value("DENSITY", OutputParametrization::OutputMode::DENSITY)
-        .value("DENSITY_DIRECT", OutputParametrization::OutputMode::DENSITY_DIRECT)
-        .value("RGBO", OutputParametrization::OutputMode::RGBO)
-        .value("RGBO_DIRECT", OutputParametrization::OutputMode::RGBO_DIRECT)
-        .export_values()
-        ;
-    om.def_readwrite("output_mode", &OutputParametrization::outputMode)
-        .def_static("OutputModeFromString", &OutputParametrization::OutputModeFromString)
-        .def("channels_in", &OutputParametrization::channelsIn)
-        ;
-
-    py::class_<Layer, Layer_ptr> l(sn, "Layer");
-    py::enum_<Layer::Activation>(l, "Activation")
-        .value("ReLU", Layer::Activation::ReLU)
-        .value("Sine", Layer::Activation::Sine)
-        .value("Snake", Layer::Activation::Snake)
-        .value("SnakeAlt", Layer::Activation::SnakeAlt)
-        .value("Sigmoid", Layer::Activation::Sigmoid)
-        .value("NONE", Layer::Activation::None)
-        .export_values()
-        ;
-    l.def_readwrite("activation", &Layer::activation)
-        .def_static("ActivationFromString", &Layer::ActivationFromString)
-        .def_readonly("channels_in", &Layer::channelsIn)
-        .def_readonly("channels_out", &Layer::channelsOut)
-        .def("valid", &Layer::valid)
-        ;
-
-    py::class_<InnerNetwork, InnerNetwork_ptr>(sn, "InnerNetwork",
-        "Thin container for the hidden layers of a single SRN.")
-        .def("add_layer", &InnerNetwork::addLayerFromTorch,
-            py::arg("input"), py::arg("weights"), py::arg("bias"), py::arg("activation"), py::arg("activation_parameter") = 1.0f,
-            py::doc(R"doc(
-            Adds a hidden layer from the given PyTorch tensor.
-            You can direct pass the weights and bias from a torch.nn.Linear layer here.
-            The first layer needs special handling, therefore, you have to pass the input parametrization as well.
-            )doc"))
-        .def("num_layers", &InnerNetwork::numLayers)
-        .def("get_layer", static_cast<Layer_ptr(InnerNetwork::*)(int index)>(&InnerNetwork::getHidden))
-        .def("num_input_channels", &InnerNetwork::numInputChannels,
-            py::doc("Returns the input channels of the first layer"))
-        .def("num_output_channels", &InnerNetwork::numOutputChannels,
-            py::doc("Returns the output channels of the last layer"))
-        ;
-
-    py::class_<InnerNetworks, InnerNetworks_ptr>(sn, "InnerNetworks", R"doc(
-            Storage for 'm' hidden networks, each of 'n' layers.
-            Each hidden network shares the same architecture, just different weights.
-            Furthermore, to predict multiple parameters, the output of the
-            last layer can be a multiple 'p' of the channels required by
-            the output parametrization
-            )doc")
-        .def("num_inner_networks", &InnerNetworks::numInnerNetworks)
-        .def("add_inner_network", &InnerNetworks::addInnerNetwork, 
-            py::doc("Adds a new, empty inner network and returns the InnerNetwork-instance"))
-        .def("get_inner_network", static_cast<InnerNetwork_ptr(InnerNetworks::*)(int index)>(&InnerNetworks::getInnerNetwork),
-            py::arg("index"), py::doc("Returns the inner network with index in {0, num_inner_networks()-1}"))
-        .def_property("num_output_parameters",
-            &InnerNetworks::numOutputParameters,
-            &InnerNetworks::setNumOutputParameters,
-            py::doc(R"doc(
-            To support multiple output parameters,
-            the networks can output a multiple of the channels required by the output
-            parametrization. This property stores that multiply
-            )doc"))
-        ;
-
-    py::class_<LatentGrid, LatentGrid_ptr> lg(sn, "LatentGrid");
-    py::enum_<LatentGrid::Encoding>(lg, "Encoding")
-        .value("Float", LatentGrid::Encoding::FLOAT)
-        .value("ByteLinear", LatentGrid::Encoding::BYTE_LINEAR)
-        .value("ByteGaussian", LatentGrid::Encoding::BYTE_GAUSSIAN)
-        .export_values();
-    lg.def(py::init<>())
-        .def(py::init<const torch::Tensor&, LatentGrid::Encoding>())
-        .def("is_valid", &LatentGrid::isValid)
-        .def_readonly("grid_channels", &LatentGrid::gridChannels)
-        .def_readonly("grid_size_z", &LatentGrid::gridSizeZ)
-        .def_readonly("grid_size_y", &LatentGrid::gridSizeY)
-        .def_readonly("grid_size_z", &LatentGrid::gridSizeX)
-        .def_readonly("encoding", &LatentGrid::encoding)
-        ;
-
-    py::class_<LatentGridTimeAndEnsemble, LatentGridTimeAndEnsemble_ptr>(sn, "LatentGridTimeAndEnsemble")
-        .def(py::init<>())
-        .def(py::init<int, int, int, int, int>(), py::doc(R"(
-            Constructs a new container for time- and ensemble dependent Latent Grids.
-           
-            Ranges for the time keyframes are specified as timeMin, timeNum, timeStep.
-            The minimal timestep is 'timeMin', the maximal timestep is 'timeMin+(timeNum-1)*timeStep'.
-            Allowed time values are 't in [timeMin, timeMin+(timeNum-1)*timeStep]',
-            keyframes are where '(t-timeMin)%timeStep==0', linear interpolation in between.
-            
-            Ensembles are specified via ensembleMin, ensembleNum.
-            )"), py::arg("time_min"), py::arg("time_num"), py::arg("time_step"), 
-            py::arg("ensemble_min"), py::arg("ensemble_num"))
-        .def_readonly("time_min", &LatentGridTimeAndEnsemble::timeMin)
-        .def_readonly("time_num", &LatentGridTimeAndEnsemble::timeNum)
-        .def_readonly("time_step", &LatentGridTimeAndEnsemble::timeStep)
-        .def_readonly("ensemble_min", &LatentGridTimeAndEnsemble::ensembleMin)
-        .def_readonly("ensemble_num", &LatentGridTimeAndEnsemble::ensembleNum)
-        .def_property_readonly("time_max_inclusive", &LatentGridTimeAndEnsemble::timeMaxInclusive)
-        .def_property_readonly("ensemble_max_inclusive", &LatentGridTimeAndEnsemble::ensembleMaxInclusive)
-        .def("interpolate_time", &LatentGridTimeAndEnsemble::interpolateTime,
-            py::doc("Computes the interpolation index into the list of time grids based on the given absolute time in [timeMin, timeMin+timeNum-1]"),
-            py::arg("time"))
-        .def("interpolate_ensemble", &LatentGridTimeAndEnsemble::interpolateEnsemble,
-            py::doc("Computes the interpolation index into the list of ensemble grids based on the given absolute time in [ensembleMin, ensembleMin+ensembleNum-1]"),
-            py::arg("time"))
-        .def("get_time_grid", static_cast<LatentGrid_ptr(LatentGridTimeAndEnsemble::*)(int)>(&LatentGridTimeAndEnsemble::getTimeGrid),
-            py::doc("Returns the time grid at the specified integer index"), py::arg("index"))
-        .def("get_ensemble_grid", static_cast<LatentGrid_ptr(LatentGridTimeAndEnsemble::*)(int)>(&LatentGridTimeAndEnsemble::getEnsembleGrid),
-            py::doc("Returns the ensemble grid at the specified integer index"), py::arg("index"))
-        .def("set_time_grid_from_torch", &LatentGridTimeAndEnsemble::setTimeGridFromTorch,
-            py::doc("Sets the grid at the given index from the pytorch tensor."),
-            py::arg("index"), py::arg("tensor"), py::arg("encoding"))
-        .def("set_ensemble_grid_from_torch", &LatentGridTimeAndEnsemble::setEnsembleGridFromTorch,
-            py::doc("Sets the grid at the given index from the pytorch tensor."),
-            py::arg("index"), py::arg("tensor"), py::arg("encoding"))
-        .def("is_valid", &LatentGridTimeAndEnsemble::isValid)
-        .def("common_encoding", &LatentGridTimeAndEnsemble::getCommonEncoding)
-        .def("time_channels", &LatentGridTimeAndEnsemble::getTimeChannels)
-        .def("ensemble_channels", &LatentGridTimeAndEnsemble::getEnsembleChannels)
-    ;
-
-    sn.def(py::init<>())
-        .def_property_readonly("input", [](SceneNetwork& n) {return n.input(); },
-            py::doc("Returns the input parametrization"))
-        .def_property_readonly("output", [](SceneNetwork& n) {return n.output(); },
-            py::doc("Returns the output parametrization"))
-        .def_property_readonly("networks", [](SceneNetwork& n) {return n.networks(); },
-            py::doc("Returns the container holding the inner networks"))
-        .def_property("latent_grid",
-            static_cast<LatentGridTimeAndEnsemble_ptr(SceneNetwork::*)()>(&SceneNetwork::latentGrid),
-            &SceneNetwork::setLatentGrid,
-            py::doc("read or write the latent grid"))
-        .def_property("box_min", &SceneNetwork::boxMin, &SceneNetwork::setBoxMin)
-        .def_property("box_size", &SceneNetwork::boxSize, &SceneNetwork::setBoxSize)
-        .def("valid", &SceneNetwork::valid)
-        .def("save", [](const SceneNetwork& n, const std::string& filename)
-            {
-                std::ofstream out(filename, std::ofstream::binary);
-                n.save(out);
-            })
-        .def_static("load", [](const std::string& filename)
-            {
-                std::ifstream in(filename, std::ifstream::binary);
-                return SceneNetwork::load(in);
-            })
-        .def("num_parameters", &SceneNetwork::numParameters)
-        .def("compute_max_warps", &SceneNetwork::computeMaxWarps, py::doc(R"(
-             Computes the maximal number of warps that are possible
-             if this network is evaluated using tensor cores.
-             The number of warps is limited by the available shared memory.
-             This method returns a negative number if the network is too big.
-             )"), py::arg("only_shared_memory"))
-        .def("clear_gpu_resources", &SceneNetwork::clearGPUResources, py::doc(R"(
-            It is assumed that the network is fully configured before the first render.
-            Before rendering it for the first time, GPU resources and settings are automatically
-            allocated and cached.
-            To clear those GPU resources (in case you do want to edit it afterwards), call
-            this method.
-            )"))
-        .def("set_time_and_ensemble", &SceneNetwork::setTimeAndEnsemble, py::doc(R"(
-            Sets the time and ensemble to be used for rendering.
-            See time_min, time_max_inclusive, ensemble_min, ensemble_max_inclusive of 
-            LatentGridTimeAndEnsemble for the allowed bounds)"),
-            py::arg("time"), py::arg("ensemble"))
-        .def("current_time", &SceneNetwork::currentTime, py::doc("Returns the time set by set_time_and_ensemble(...)"))
-        .def("current_ensemble", &SceneNetwork::currentEnsemble, py::doc("Returns the ensemble set by set_time_and_ensemble(...)"))
-        .def("set_current_network", &SceneNetwork::setCurrentNetwork, py::doc(R"doc(
-            Sets the index of the hidden network that should be used for rendering and evaluation
-
-            Multiple hidden networks can be specified that share
-            the latent grid, input and output encoding.
-            This is another way how ensemble members could be encoded besides the latent grid.
-            Bounds: {0, networks.num_inner_networks()-1}
-            )doc"), py::arg("index"))
-        .def("current_network", &SceneNetwork::currentNetwork, 
-            py::doc("Returns the index of the inner network set by set_current_network()"))
-        .def("set_current_parameter", &SceneNetwork::setCurrentParameter, py::doc(R"doc(
-            The networks can predict multiple parameters at once by outputting
-            a multiple of the channels required for the output parametrization in
-            the last layer.
-            Here, it is selected, which of those parameters is used.
-            Bounds: {0, networks->numOutputParameters()-1}
-            )doc"), py::arg("index"))
-        .def("current_parameter", &SceneNetwork::currentParameter,
-            py::doc("Returns the index of the parameter set by set_current_parameter()"))
-        ;
-
-    py::class_<VolumeInterpolationNetwork, IVolumeInterpolation, std::shared_ptr<VolumeInterpolationNetwork>>(m, "VolumeInterpolationNetwork")
-        .def(py::init<>())
-        .def("set_network", &VolumeInterpolationNetwork::setNetwork)
-        .def_readwrite("only_shared_memory", &VolumeInterpolationNetwork::onlySharedMemory_)
-        ;
-    
-=======
 	IVolumeInterpolation::registerPybindModule(m);
 
 	//guard double registration
@@ -3392,5 +2004,4 @@
             )"))
 		;
 	
->>>>>>> 805565fc
 }